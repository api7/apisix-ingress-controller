--- conflicted
+++ resolved
@@ -32,12 +32,8 @@
     kind: ApisixUpstream
     shortNames:
       - au
-<<<<<<< HEAD
-=======
-  preserveUnknownFields: false
   subresources:
     status: {}
->>>>>>> 38290a28
   validation:
     openAPIV3Schema:
       type: object
