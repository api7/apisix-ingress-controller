// Licensed to the Apache Software Foundation (ASF) under one
// or more contributor license agreements.  See the NOTICE file
// distributed with this work for additional information
// regarding copyright ownership.  The ASF licenses this file
// to you under the Apache License, Version 2.0 (the
// "License"); you may not use this file except in compliance
// with the License.  You may obtain a copy of the License at
//
//	http://www.apache.org/licenses/LICENSE-2.0
//
// Unless required by applicable law or agreed to in writing,
// software distributed under the License is distributed on an
// "AS IS" BASIS, WITHOUT WARRANTIES OR CONDITIONS OF ANY
// KIND, either express or implied.  See the License for the
// specific language governing permissions and limitations
// under the License.
package translation

import (
	"bytes"
	"context"
	"fmt"
	"strings"

	"go.uber.org/zap"
	extensionsv1beta1 "k8s.io/api/extensions/v1beta1"
	networkingv1 "k8s.io/api/networking/v1"
	networkingv1beta1 "k8s.io/api/networking/v1beta1"
	metav1 "k8s.io/apimachinery/pkg/apis/meta/v1"
	"k8s.io/apimachinery/pkg/util/intstr"
	listerscorev1 "k8s.io/client-go/listers/core/v1"

	"github.com/apache/apisix-ingress-controller/pkg/apisix"
	"github.com/apache/apisix-ingress-controller/pkg/id"
	"github.com/apache/apisix-ingress-controller/pkg/kube"
	kubev2 "github.com/apache/apisix-ingress-controller/pkg/kube/apisix/apis/config/v2"
	apisixconst "github.com/apache/apisix-ingress-controller/pkg/kube/apisix/const"
	"github.com/apache/apisix-ingress-controller/pkg/log"
	apisixtranslation "github.com/apache/apisix-ingress-controller/pkg/providers/apisix/translation"
	"github.com/apache/apisix-ingress-controller/pkg/providers/translation"
	"github.com/apache/apisix-ingress-controller/pkg/types"
	apisixv1 "github.com/apache/apisix-ingress-controller/pkg/types/apisix/v1"
)

type TranslatorOptions struct {
	Apisix      apisix.APISIX
	ClusterName string

	ServiceLister listerscorev1.ServiceLister
}

type translator struct {
	*TranslatorOptions
	translation.Translator
	ApisixTranslator apisixtranslation.ApisixTranslator
}

type IngressTranslator interface {
	// TranslateIngress composes a couple of APISIX Routes and upstreams according
	// to the given Ingress resource.
	// For old objects, you cannot use TranslateIngress to build. Because it needs to parse the latest service, which will cause data inconsistency.
	TranslateIngress(ing kube.Ingress, args ...bool) (*translation.TranslateContext, error)
	// TranslateOldIngress get route objects from cache
	// Build upstream and plugin_config through route
	TranslateOldIngress(kube.Ingress) (*translation.TranslateContext, error)
	// TranslateSSLV2 translate networkingv1.IngressTLS to APISIX SSL
	TranslateIngressTLS(namespace, ingName, secretName string, hosts []string) (*apisixv1.Ssl, error)
}

func NewIngressTranslator(opts *TranslatorOptions,
	commonTranslator translation.Translator, apisixTranslator apisixtranslation.ApisixTranslator) IngressTranslator {
	t := &translator{
		TranslatorOptions: opts,
		Translator:        commonTranslator,
		ApisixTranslator:  apisixTranslator,
	}

	return t
}

func (t *translator) TranslateIngressTLS(namespace, ingName, secretName string, hosts []string) (*apisixv1.Ssl, error) {
	apisixTls := kubev2.ApisixTls{
		TypeMeta: metav1.TypeMeta{
			Kind:       "ApisixTls",
			APIVersion: "apisix.apache.org/v1",
		},
		ObjectMeta: metav1.ObjectMeta{
			Name:      fmt.Sprintf("%v-%v", ingName, "tls"),
			Namespace: namespace,
		},
		Spec: &kubev2.ApisixTlsSpec{
			Secret: kubev2.ApisixSecret{
				Name:      secretName,
				Namespace: namespace,
			},
		},
	}
	for _, host := range hosts {
		apisixTls.Spec.Hosts = append(apisixTls.Spec.Hosts, kubev2.HostType(host))
	}

	return t.ApisixTranslator.TranslateSSLV2(&apisixTls)
}

func (t *translator) TranslateIngress(ing kube.Ingress, args ...bool) (*translation.TranslateContext, error) {
	var skipVerify = false
	if len(args) != 0 {
		skipVerify = args[0]
	}
	switch ing.GroupVersion() {
	case kube.IngressV1:
		return t.translateIngressV1(ing.V1(), skipVerify)
	case kube.IngressV1beta1:
		return t.translateIngressV1beta1(ing.V1beta1(), skipVerify)
	case kube.IngressExtensionsV1beta1:
		return t.translateIngressExtensionsV1beta1(ing.ExtensionsV1beta1(), skipVerify)
	default:
		return nil, fmt.Errorf("translator: source group version not supported: %s", ing.GroupVersion())
	}
}

const (
	_regexPriority = 100
)

func (t *translator) translateIngressV1(ing *networkingv1.Ingress, skipVerify bool) (*translation.TranslateContext, error) {
	ctx := translation.DefaultEmptyTranslateContext()
	ingress := t.TranslateAnnotations(ing.Annotations)

	// add https
	for _, tls := range ing.Spec.TLS {
		ssl, err := t.TranslateIngressTLS(ing.Namespace, ing.Name, tls.SecretName, tls.Hosts)
		if err != nil {
			log.Errorw("failed to translate ingress tls to apisix tls",
				zap.Error(err),
				zap.Any("ingress", ing),
			)
			return nil, err
		}
		ctx.AddSSL(ssl)
	}
	ns := ing.Namespace
	if ingress.ServiceNamespace != "" {
		ns = ingress.ServiceNamespace
	}
	for _, rule := range ing.Spec.Rules {
		for _, pathRule := range rule.HTTP.Paths {
			var (
				ups *apisixv1.Upstream
				err error
			)
			if pathRule.Backend.Service != nil {
				if skipVerify {
					ups = t.translateDefaultUpstreamFromIngressV1(ns, pathRule.Backend.Service)
				} else {
					ups, err = t.translateUpstreamFromIngressV1(ns, pathRule.Backend.Service)
					if err != nil {
						log.Errorw("failed to translate ingress backend to upstream",
							zap.Error(err),
							zap.Any("ingress", ing),
						)
						return nil, err
					}
				}
				ctx.AddUpstream(ups)
			}
			uris := []string{pathRule.Path}
			var nginxVars []kubev2.ApisixRouteHTTPMatchExpr
			if pathRule.PathType != nil {
				if *pathRule.PathType == networkingv1.PathTypePrefix {
					// As per the specification of Ingress path matching rule:
					// if the last element of the path is a substring of the
					// last element in request path, it is not a match, e.g. /foo/bar
					// matches /foo/bar/baz, but does not match /foo/barbaz.
					// While in APISIX, /foo/bar matches both /foo/bar/baz and
					// /foo/barbaz.
					// In order to be conformant with Ingress specification, here
					// we create two paths here, the first is the path itself
					// (exact match), the other is path + "/*" (prefix match).
					prefix := pathRule.Path
					if strings.HasSuffix(prefix, "/") {
						prefix += "*"
					} else {
						prefix += "/*"
					}
					uris = append(uris, prefix)
				} else if *pathRule.PathType == networkingv1.PathTypeImplementationSpecific && ingress.UseRegex {
					nginxVars = append(nginxVars, kubev2.ApisixRouteHTTPMatchExpr{
						Subject: kubev2.ApisixRouteHTTPMatchExprSubject{
							Scope: apisixconst.ScopePath,
						},
						Op:    apisixconst.OpRegexMatch,
						Value: &pathRule.Path,
					})
					uris = []string{"/*"}
				}
			}
			route := apisixv1.NewDefaultRoute()
			route.Name = composeIngressRouteName(ing.Namespace, ing.Name, rule.Host, pathRule.Path)
			route.ID = id.GenID(route.Name)
			route.Host = rule.Host
			route.Uris = uris
			route.EnableWebsocket = ingress.EnableWebSocket
			if len(nginxVars) > 0 {
				routeVars, err := t.ApisixTranslator.TranslateRouteMatchExprs(nginxVars)
				if err != nil {
					return nil, err
				}
				route.Vars = routeVars
				route.Priority = _regexPriority
			}
			if len(ingress.Plugins) > 0 {
				route.Plugins = *(ingress.Plugins.DeepCopy())
			}

			if ingress.PluginConfigName != "" {
				route.PluginConfigId = id.GenID(apisixv1.ComposePluginConfigName(ing.Namespace, ingress.PluginConfigName))
			}
			if ups != nil {
				route.UpstreamId = ups.ID
			}
			ctx.AddRoute(route)
		}
	}
	return ctx, nil
}

func (t *translator) translateIngressV1beta1(ing *networkingv1beta1.Ingress, skipVerify bool) (*translation.TranslateContext, error) {
	ctx := translation.DefaultEmptyTranslateContext()
	ingress := t.TranslateAnnotations(ing.Annotations)

	// add https
	for _, tls := range ing.Spec.TLS {
		ssl, err := t.TranslateIngressTLS(ing.Namespace, ing.Name, tls.SecretName, tls.Hosts)
		if err != nil {
			log.Errorw("failed to translate ingress tls to apisix tls",
				zap.Error(err),
				zap.Any("ingress", ing),
			)
			return nil, err
		}
		ctx.AddSSL(ssl)
	}
	ns := ing.Namespace
	if ingress.ServiceNamespace != "" {
		ns = ingress.ServiceNamespace
	}
	for _, rule := range ing.Spec.Rules {
		for _, pathRule := range rule.HTTP.Paths {
			var (
				ups *apisixv1.Upstream
				err error
			)
			if pathRule.Backend.ServiceName != "" {
				if skipVerify {
					ups = t.translateDefaultUpstreamFromIngressV1beta1(ns, pathRule.Backend.ServiceName, pathRule.Backend.ServicePort)
				} else {
					ups, err = t.translateUpstreamFromIngressV1beta1(ns, pathRule.Backend.ServiceName, pathRule.Backend.ServicePort)
					if err != nil {
						log.Errorw("failed to translate ingress backend to upstream",
							zap.Error(err),
							zap.Any("ingress", ing),
						)
						return nil, err
					}
				}
				ctx.AddUpstream(ups)
			}
			uris := []string{pathRule.Path}
			var nginxVars []kubev2.ApisixRouteHTTPMatchExpr
			if pathRule.PathType != nil {
				if *pathRule.PathType == networkingv1beta1.PathTypePrefix {
					// As per the specification of Ingress path matching rule:
					// if the last element of the path is a substring of the
					// last element in request path, it is not a match, e.g. /foo/bar
					// matches /foo/bar/baz, but does not match /foo/barbaz.
					// While in APISIX, /foo/bar matches both /foo/bar/baz and
					// /foo/barbaz.
					// In order to be conformant with Ingress specification, here
					// we create two paths here, the first is the path itself
					// (exact match), the other is path + "/*" (prefix match).
					prefix := pathRule.Path
					if strings.HasSuffix(prefix, "/") {
						prefix += "*"
					} else {
						prefix += "/*"
					}
					uris = append(uris, prefix)
				} else if *pathRule.PathType == networkingv1beta1.PathTypeImplementationSpecific && ingress.UseRegex {
					nginxVars = append(nginxVars, kubev2.ApisixRouteHTTPMatchExpr{
						Subject: kubev2.ApisixRouteHTTPMatchExprSubject{
							Scope: apisixconst.ScopePath,
						},
						Op:    apisixconst.OpRegexMatch,
						Value: &pathRule.Path,
					})
					uris = []string{"/*"}
				}
			}
			route := apisixv1.NewDefaultRoute()
			route.Name = composeIngressRouteName(ing.Namespace, ing.Name, rule.Host, pathRule.Path)
			route.ID = id.GenID(route.Name)
			route.Host = rule.Host
			route.Uris = uris
			route.EnableWebsocket = ingress.EnableWebSocket
			if len(nginxVars) > 0 {
				routeVars, err := t.ApisixTranslator.TranslateRouteMatchExprs(nginxVars)
				if err != nil {
					return nil, err
				}
				route.Vars = routeVars
				route.Priority = _regexPriority
			}
			if len(ingress.Plugins) > 0 {
				route.Plugins = *(ingress.Plugins.DeepCopy())
			}

			if ingress.PluginConfigName != "" {
				route.PluginConfigId = id.GenID(apisixv1.ComposePluginConfigName(ing.Namespace, ingress.PluginConfigName))
			}
			if ups != nil {
				route.UpstreamId = ups.ID
			}
			ctx.AddRoute(route)
		}
	}
	return ctx, nil
}

func (t *translator) translateDefaultUpstreamFromIngressV1(namespace string, backend *networkingv1.IngressServiceBackend) *apisixv1.Upstream {
	var portNumber int32
	if backend.Port.Name != "" {
		svc, err := t.ServiceLister.Services(namespace).Get(backend.Name)
		if err != nil {
			portNumber = 0
		} else {
			for _, port := range svc.Spec.Ports {
				if port.Name == backend.Port.Name {
					portNumber = port.Port
					break
				}
			}
		}

	} else {
		portNumber = backend.Port.Number
	}
	ups := apisixv1.NewDefaultUpstream()
	ups.Name = apisixv1.ComposeUpstreamName(namespace, backend.Name, "", portNumber, types.ResolveGranularity.Endpoint)
	ups.ID = id.GenID(ups.Name)
	return ups
}
func (t *translator) translateUpstreamFromIngressV1(namespace string, backend *networkingv1.IngressServiceBackend) (*apisixv1.Upstream, error) {
	var svcPort int32
	if backend.Port.Name != "" {
		svc, err := t.ServiceLister.Services(namespace).Get(backend.Name)
		if err != nil {
			return nil, err
		}
		for _, port := range svc.Spec.Ports {
			if port.Name == backend.Port.Name {
				svcPort = port.Port
				break
			}
		}
		if svcPort == 0 {
			return nil, &translation.TranslateError{
				Field:  "service",
				Reason: "port not found",
			}
		}
	} else {
		svcPort = backend.Port.Number
	}
	ups, err := t.TranslateService(namespace, backend.Name, "", svcPort)
	if err != nil {
		return nil, err
	}
	ups.Name = apisixv1.ComposeUpstreamName(namespace, backend.Name, "", svcPort, types.ResolveGranularity.Endpoint)
	ups.ID = id.GenID(ups.Name)
	return ups, nil
}

func (t *translator) translateIngressExtensionsV1beta1(ing *extensionsv1beta1.Ingress, skipVerify bool) (*translation.TranslateContext, error) {
	ctx := translation.DefaultEmptyTranslateContext()
	ingress := t.TranslateAnnotations(ing.Annotations)

<<<<<<< HEAD
	ns := ing.Namespace
	if ingress.ServiceNamespace != "" {
		ns = ingress.ServiceNamespace
=======
	// add https
	for _, tls := range ing.Spec.TLS {
		ssl, err := t.TranslateIngressTLS(ing.Namespace, ing.Name, tls.SecretName, tls.Hosts)
		if err != nil {
			log.Errorw("failed to translate ingress tls to apisix tls",
				zap.Error(err),
				zap.Any("ingress", ing),
			)
			return nil, err
		}
		ctx.AddSSL(ssl)
>>>>>>> f9f36d3f
	}
	for _, rule := range ing.Spec.Rules {
		for _, pathRule := range rule.HTTP.Paths {
			var (
				ups *apisixv1.Upstream
				err error
			)
			if pathRule.Backend.ServiceName != "" {
				// Structure here is same to ingress.extensions/v1beta1, so just use this method.
				if skipVerify {
					ups = t.translateDefaultUpstreamFromIngressV1beta1(ns, pathRule.Backend.ServiceName, pathRule.Backend.ServicePort)
				} else {
					ups, err = t.translateUpstreamFromIngressV1beta1(ns, pathRule.Backend.ServiceName, pathRule.Backend.ServicePort)
					if err != nil {
						log.Errorw("failed to translate ingress backend to upstream",
							zap.Error(err),
							zap.Any("ingress", ing),
						)
						return nil, err
					}
				}
				ctx.AddUpstream(ups)
			}
			uris := []string{pathRule.Path}
			var nginxVars []kubev2.ApisixRouteHTTPMatchExpr
			if pathRule.PathType != nil {
				if *pathRule.PathType == extensionsv1beta1.PathTypePrefix {
					// As per the specification of Ingress path matching rule:
					// if the last element of the path is a substring of the
					// last element in request path, it is not a match, e.g. /foo/bar
					// matches /foo/bar/baz, but does not match /foo/barbaz.
					// While in APISIX, /foo/bar matches both /foo/bar/baz and
					// /foo/barbaz.
					// In order to be conformant with Ingress specification, here
					// we create two paths here, the first is the path itself
					// (exact match), the other is path + "/*" (prefix match).
					prefix := pathRule.Path
					if strings.HasSuffix(prefix, "/") {
						prefix += "*"
					} else {
						prefix += "/*"
					}
					uris = append(uris, prefix)
				} else if *pathRule.PathType == extensionsv1beta1.PathTypeImplementationSpecific && ingress.UseRegex {
					nginxVars = append(nginxVars, kubev2.ApisixRouteHTTPMatchExpr{
						Subject: kubev2.ApisixRouteHTTPMatchExprSubject{
							Scope: apisixconst.ScopePath,
						},
						Op:    apisixconst.OpRegexMatch,
						Value: &pathRule.Path,
					})
					uris = []string{"/*"}
				}
			}
			route := apisixv1.NewDefaultRoute()
			route.Name = composeIngressRouteName(ing.Namespace, ing.Name, rule.Host, pathRule.Path)
			route.ID = id.GenID(route.Name)
			route.Host = rule.Host
			route.Uris = uris
			route.EnableWebsocket = ingress.EnableWebSocket
			if len(nginxVars) > 0 {
				routeVars, err := t.ApisixTranslator.TranslateRouteMatchExprs(nginxVars)
				if err != nil {
					return nil, err
				}
				route.Vars = routeVars
				route.Priority = _regexPriority
			}
			if len(ingress.Plugins) > 0 {
				route.Plugins = *(ingress.Plugins.DeepCopy())
			}

			if ingress.PluginConfigName != "" {
				route.PluginConfigId = id.GenID(apisixv1.ComposePluginConfigName(ing.Namespace, ingress.PluginConfigName))
			}

			if ups != nil {
				route.UpstreamId = ups.ID
			}
			ctx.AddRoute(route)
		}
	}
	return ctx, nil
}

func (t *translator) translateDefaultUpstreamFromIngressV1beta1(namespace string, svcName string, svcPort intstr.IntOrString) *apisixv1.Upstream {
	var portNumber int32
	if svcPort.Type == intstr.String {
		svc, err := t.ServiceLister.Services(namespace).Get(svcName)
		if err != nil {
			portNumber = 0
		} else {
			for _, port := range svc.Spec.Ports {
				if port.Name == svcPort.StrVal {
					portNumber = port.Port
					break
				}
			}
		}
	} else {
		portNumber = svcPort.IntVal
	}
	ups := apisixv1.NewDefaultUpstream()
	ups.Name = apisixv1.ComposeUpstreamName(namespace, svcName, "", portNumber, types.ResolveGranularity.Endpoint)
	ups.ID = id.GenID(ups.Name)
	return ups
}

func (t *translator) translateUpstreamFromIngressV1beta1(namespace string, svcName string, svcPort intstr.IntOrString) (*apisixv1.Upstream, error) {
	var portNumber int32
	if svcPort.Type == intstr.String {
		svc, err := t.ServiceLister.Services(namespace).Get(svcName)
		if err != nil {
			return nil, err
		}
		for _, port := range svc.Spec.Ports {
			if port.Name == svcPort.StrVal {
				portNumber = port.Port
				break
			}
		}
		if portNumber == 0 {
			return nil, &translation.TranslateError{
				Field:  "service",
				Reason: "port not found",
			}
		}
	} else {
		portNumber = svcPort.IntVal
	}
	ups, err := t.TranslateService(namespace, svcName, "", portNumber)
	if err != nil {
		return nil, err
	}
	ups.Name = apisixv1.ComposeUpstreamName(namespace, svcName, "", portNumber, types.ResolveGranularity.Endpoint)
	ups.ID = id.GenID(ups.Name)
	return ups, nil
}

func (t *translator) TranslateOldIngress(ing kube.Ingress) (*translation.TranslateContext, error) {
	switch ing.GroupVersion() {
	case kube.IngressV1:
		return t.translateOldIngressV1(ing.V1())
	case kube.IngressV1beta1:
		return t.translateOldIngressV1beta1(ing.V1beta1())
	case kube.IngressExtensionsV1beta1:
		return t.translateOldIngressExtensionsv1beta1(ing.ExtensionsV1beta1())
	default:
		return nil, fmt.Errorf("translator: source group version not supported: %s", ing.GroupVersion())
	}
}

func (t *translator) translateOldIngressV1(ing *networkingv1.Ingress) (*translation.TranslateContext, error) {
	oldCtx := translation.DefaultEmptyTranslateContext()

	for _, tls := range ing.Spec.TLS {
		ssl, err := t.TranslateIngressTLS(ing.Namespace, ing.Name, tls.SecretName, tls.Hosts)
		if err != nil {
			log.Debugw("failed to translate ingress tls to apisix tls",
				zap.Error(err),
				zap.Any("ingress", ing),
			)
			continue
		}
		oldCtx.AddSSL(ssl)
	}
	for _, rule := range ing.Spec.Rules {
		for _, pathRule := range rule.HTTP.Paths {
			name := composeIngressRouteName(ing.Namespace, ing.Name, rule.Host, pathRule.Path)
			r, err := t.Apisix.Cluster(t.ClusterName).Route().Get(context.Background(), name)
			if err != nil {
				continue
			}
			if r.UpstreamId != "" {
				ups := apisixv1.NewDefaultUpstream()
				ups.ID = r.UpstreamId
				oldCtx.AddUpstream(ups)
			}
			if r.PluginConfigId != "" {
				pc := apisixv1.NewDefaultPluginConfig()
				pc.ID = r.PluginConfigId
				oldCtx.AddPluginConfig(pc)
			}
			oldCtx.AddRoute(r)
		}
	}
	return oldCtx, nil
}

func (t *translator) translateOldIngressV1beta1(ing *networkingv1beta1.Ingress) (*translation.TranslateContext, error) {
	oldCtx := translation.DefaultEmptyTranslateContext()

	for _, tls := range ing.Spec.TLS {
		ssl, err := t.TranslateIngressTLS(ing.Namespace, ing.Name, tls.SecretName, tls.Hosts)
		if err != nil {
			continue
		}
		oldCtx.AddSSL(ssl)
	}
	for _, rule := range ing.Spec.Rules {
		for _, pathRule := range rule.HTTP.Paths {
			name := composeIngressRouteName(ing.Namespace, ing.Name, rule.Host, pathRule.Path)
			r, err := t.Apisix.Cluster(t.ClusterName).Route().Get(context.Background(), name)
			if err != nil {
				continue
			}
			if r.UpstreamId != "" {
				ups := apisixv1.NewDefaultUpstream()
				ups.ID = r.UpstreamId
				oldCtx.AddUpstream(ups)
			}
			if r.PluginConfigId != "" {
				pc := apisixv1.NewDefaultPluginConfig()
				pc.ID = r.PluginConfigId
				oldCtx.AddPluginConfig(pc)
			}
			oldCtx.AddRoute(r)
		}
	}
	return oldCtx, nil
}

func (t *translator) translateOldIngressExtensionsv1beta1(ing *extensionsv1beta1.Ingress) (*translation.TranslateContext, error) {
	oldCtx := translation.DefaultEmptyTranslateContext()

	for _, tls := range ing.Spec.TLS {
		ssl, err := t.TranslateIngressTLS(ing.Namespace, ing.Name, tls.SecretName, tls.Hosts)
		if err != nil {
			continue
		}
		oldCtx.AddSSL(ssl)
	}
	for _, rule := range ing.Spec.Rules {
		for _, pathRule := range rule.HTTP.Paths {
			name := composeIngressRouteName(ing.Namespace, ing.Name, rule.Host, pathRule.Path)
			r, err := t.Apisix.Cluster(t.ClusterName).Route().Get(context.Background(), name)
			if err != nil {
				continue
			}
			if r.UpstreamId != "" {
				ups := apisixv1.NewDefaultUpstream()
				ups.ID = r.UpstreamId
				oldCtx.AddUpstream(ups)
			}
			if r.PluginConfigId != "" {
				pc := apisixv1.NewDefaultPluginConfig()
				pc.ID = r.PluginConfigId
				oldCtx.AddPluginConfig(pc)
			}
			oldCtx.AddRoute(r)
		}
	}
	return oldCtx, nil
}

// In the past, we used host + path directly to form its route name for readability,
// but this method can cause problems in some scenarios.
// For example, the generated name is too long.
// The current APISIX limit its maximum length to 100.
// ref: https://github.com/apache/apisix-ingress-controller/issues/781
// We will construct the following structure for easy reading and debugging.
// ing_namespace_ingressName_id
func composeIngressRouteName(namespace, name, host, path string) string {
	pID := id.GenID(host + path)
	p := make([]byte, 0, len(namespace)+len(name)+len("ing")+len(pID)+3)
	buf := bytes.NewBuffer(p)

	buf.WriteString("ing")
	buf.WriteByte('_')
	buf.WriteString(namespace)
	buf.WriteByte('_')
	buf.WriteString(name)
	buf.WriteByte('_')
	buf.WriteString(pID)

	return buf.String()
}<|MERGE_RESOLUTION|>--- conflicted
+++ resolved
@@ -385,11 +385,6 @@
 	ctx := translation.DefaultEmptyTranslateContext()
 	ingress := t.TranslateAnnotations(ing.Annotations)
 
-<<<<<<< HEAD
-	ns := ing.Namespace
-	if ingress.ServiceNamespace != "" {
-		ns = ingress.ServiceNamespace
-=======
 	// add https
 	for _, tls := range ing.Spec.TLS {
 		ssl, err := t.TranslateIngressTLS(ing.Namespace, ing.Name, tls.SecretName, tls.Hosts)
@@ -401,7 +396,10 @@
 			return nil, err
 		}
 		ctx.AddSSL(ssl)
->>>>>>> f9f36d3f
+	}
+	ns := ing.Namespace
+	if ingress.ServiceNamespace != "" {
+		ns = ingress.ServiceNamespace
 	}
 	for _, rule := range ing.Spec.Rules {
 		for _, pathRule := range rule.HTTP.Paths {
