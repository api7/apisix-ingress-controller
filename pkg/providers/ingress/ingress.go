--- conflicted
+++ resolved
@@ -175,14 +175,7 @@
 	} else if ev.Type == types.EventAdd {
 		added = m
 	} else {
-<<<<<<< HEAD
-		// In the update event, there is no need to verify the upstream in the old ingress,
-		// and the update is based on the latest ingress
-		// TODO There may be residual upstream data. When the service is deleted, it has no impact
-		oldCtx, err := c.translator.TranslateIngress(ingEv.OldObject, true)
-=======
 		oldCtx, err := c.translator.TranslateOldIngress(ingEv.OldObject)
->>>>>>> ceb39836
 		if err != nil {
 			log.Errorw("failed to translate ingress",
 				zap.String("event", "update"),
