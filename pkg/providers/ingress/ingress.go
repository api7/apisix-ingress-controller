// Licensed to the Apache Software Foundation (ASF) under one or more
// contributor license agreements.  See the NOTICE file distributed with
// this work for additional information regarding copyright ownership.
// The ASF licenses this file to You under the Apache License, Version 2.0
// (the "License"); you may not use this file except in compliance with
// the License.  You may obtain a copy of the License at
//
//	http://www.apache.org/licenses/LICENSE-2.0
//
// Unless required by applicable law or agreed to in writing, software
// distributed under the License is distributed on an "AS IS" BASIS,
// WITHOUT WARRANTIES OR CONDITIONS OF ANY KIND, either express or implied.
// See the License for the specific language governing permissions and
// limitations under the License.
package ingress

import (
	"context"
	"fmt"
	"reflect"
	"strings"
	"sync"
	"time"

	"go.uber.org/zap"
	"gopkg.in/go-playground/pool.v3"
	corev1 "k8s.io/api/core/v1"
	extensionsv1beta1 "k8s.io/api/extensions/v1beta1"
	networkingv1 "k8s.io/api/networking/v1"
	networkingv1beta1 "k8s.io/api/networking/v1beta1"
	k8serrors "k8s.io/apimachinery/pkg/api/errors"
	metav1 "k8s.io/apimachinery/pkg/apis/meta/v1"
	"k8s.io/apimachinery/pkg/runtime"
	"k8s.io/client-go/tools/cache"
	"k8s.io/client-go/util/workqueue"

	"github.com/apache/apisix-ingress-controller/pkg/config"
	"github.com/apache/apisix-ingress-controller/pkg/kube"
	"github.com/apache/apisix-ingress-controller/pkg/log"
	"github.com/apache/apisix-ingress-controller/pkg/providers/translation"
	"github.com/apache/apisix-ingress-controller/pkg/providers/utils"
	"github.com/apache/apisix-ingress-controller/pkg/types"
	v1 "github.com/apache/apisix-ingress-controller/pkg/types/apisix/v1"
)

const (
	_ingressKey = "kubernetes.io/ingress.class"
)

type ingressController struct {
	*ingressCommon

	workqueue workqueue.RateLimitingInterface
	workers   int

	pool pool.Pool

	// secretSSLMap stores reference from K8s secret to Ingress
	// type: Map<SecretKey, Map<IngressVersionKey, SSL in APISIX>>
	// SecretKey -> IngressVersionKey -> []string
	// Secret key is kube-style meta key: `namespace/name`
	// Ingress Version Key is: `namespace/name_groupVersion`
	secretSSLMap *sync.Map
}

func newIngressController(common *ingressCommon) *ingressController {
	c := &ingressController{
		ingressCommon: common,

		workqueue: workqueue.NewNamedRateLimitingQueue(workqueue.NewItemFastSlowRateLimiter(1*time.Second, 60*time.Second, 5), "ingress"),
		workers:   1,
		pool:      pool.NewLimited(2),

		secretSSLMap: new(sync.Map),
	}

	c.IngressInformer.AddEventHandler(cache.ResourceEventHandlerFuncs{
		AddFunc:    c.onAdd,
		UpdateFunc: c.onUpdate,
		DeleteFunc: c.OnDelete,
	})
	return c
}

func (c *ingressController) run(ctx context.Context) {
	log.Info("ingress controller started")
	defer log.Infof("ingress controller exited")
	defer c.workqueue.ShutDown()
	defer c.pool.Close()

	for i := 0; i < c.workers; i++ {
		go c.runWorker(ctx)
	}
	<-ctx.Done()
}

func (c *ingressController) runWorker(ctx context.Context) {
	for {
		obj, quit := c.workqueue.Get()
		if quit {
			return
		}
		err := c.sync(ctx, obj.(*types.Event))
		c.workqueue.Done(obj)
		c.handleSyncErr(obj, err)
	}
}

func (c *ingressController) sync(ctx context.Context, ev *types.Event) error {
	ingEv := ev.Object.(kube.IngressEvent)
	namespace, name, err := cache.SplitMetaNamespaceKey(ingEv.Key)
	if err != nil {
		log.Errorf("found ingress resource with invalid meta namespace key %s: %s", ingEv.Key, err)
		return err
	}

	var (
		ing  kube.Ingress
		tctx *translation.TranslateContext
	)
	switch ingEv.GroupVersion {
	case kube.IngressV1:
		ing, err = c.IngressLister.V1(namespace, name)
	case kube.IngressV1beta1:
		ing, err = c.IngressLister.V1beta1(namespace, name)
	case kube.IngressExtensionsV1beta1:
		ing, err = c.IngressLister.ExtensionsV1beta1(namespace, name)
	default:
		err = fmt.Errorf("unsupported group version %s, one of (%s/%s/%s) is expected", ingEv.GroupVersion,
			kube.IngressV1, kube.IngressV1beta1, kube.IngressExtensionsV1beta1)
	}

	if err != nil {
		if !k8serrors.IsNotFound(err) {
			log.Errorf("failed to get ingress %s (group version: %s): %s", ingEv.Key, ingEv.GroupVersion, err)
			return err
		}

		if ev.Type != types.EventDelete {
			log.Warnf("ingress %s (group version: %s) was deleted before it can be delivered", ingEv.Key, ingEv.GroupVersion)
			// Don't need to retry.
			return nil
		}
	}
	if ev.Type == types.EventDelete {
		if ing != nil {
			// We still find the resource while we are processing the DELETE event,
			// that means object with same namespace and name was created, discarding
			// this stale DELETE event.
			log.Warnf("discard the stale ingress delete event since the %s exists", ingEv.Key)
			return nil
		}
		ing = ev.Tombstone.(kube.Ingress)
	}
	{
		if ev.Type == types.EventDelete {
			tctx, err = c.translator.TranslateIngressDeleteEvent(ing)
		} else {
			tctx, err = c.translator.TranslateIngress(ing)
		}
		if err != nil {
			log.Errorw("failed to translate ingress",
				zap.Error(err),
				zap.Any("ingress", ing),
			)
			goto updateStatus
		}

		for _, ssl := range tctx.SSL {
			ns, ok1 := ssl.Labels[translation.MetaSecretNamespace]
			sec, ok2 := ssl.Labels[translation.MetaSecretName]
			if ok1 && ok2 {
				// We don't support annotation in Ingress
				// 	_caAnnotation = "nginx.ingress.kubernetes.io/auth-tls-secret"
				c.storeSecretReference(ns+"/"+sec, ingEv.Key, ev.Type, ssl)
			}
		}

		log.Debugw("translated ingress resource to a couple of routes, upstreams and pluginConfigs",
			zap.Any("ingress", ing),
			zap.Any("routes", tctx.Routes),
			zap.Any("upstreams", tctx.Upstreams),
			zap.Any("ssl", tctx.SSL),
			zap.Any("pluginConfigs", tctx.PluginConfigs),
		)
	}
	{
		m := &utils.Manifest{
			SSLs:          tctx.SSL,
			Routes:        tctx.Routes,
			Upstreams:     tctx.Upstreams,
			PluginConfigs: tctx.PluginConfigs,
		}

		var (
			added   *utils.Manifest
			updated *utils.Manifest
			deleted *utils.Manifest
		)

<<<<<<< HEAD
		if ev.Type == types.EventDelete {
			deleted = m
		} else if ev.Type == types.EventAdd {
			added = m
		} else {
			oldCtx, _ := c.translator.TranslateOldIngress(ingEv.OldObject)
			om := &utils.Manifest{
				Routes:        oldCtx.Routes,
				Upstreams:     oldCtx.Upstreams,
				SSLs:          oldCtx.SSL,
				PluginConfigs: oldCtx.PluginConfigs,
			}
			added, updated, deleted = m.Diff(om)
		}
		if err = c.SyncManifests(ctx, added, updated, deleted); err != nil {
			log.Errorw("failed to sync Ingress to apisix",
=======
	if ev.Type == types.EventDelete {
		deleted = m
	} else if ev.Type.IsAddEvent() {
		added = m
	} else {
		oldCtx, err := c.translator.TranslateOldIngress(ingEv.OldObject)
		if err != nil {
			log.Errorw("failed to translate ingress",
				zap.String("event", "update"),
>>>>>>> 38710e71
				zap.Error(err),
			)
			goto updateStatus
		}
	}
<<<<<<< HEAD
updateStatus:
	c.pool.Queue(func(wu pool.WorkUnit) (interface{}, error) {
		if wu.IsCancelled() {
			return nil, nil
		}
		c.UpdateStatus(ing)
		return true, nil
	})
	return err
=======
	if err := c.SyncManifests(ctx, added, updated, deleted, ev.Type.IsSyncEvent()); err != nil {
		log.Errorw("failed to sync ingress artifacts",
			zap.Error(err),
		)
		return err
	}
	return nil
>>>>>>> 38710e71
}

func (c *ingressController) handleSyncErr(obj interface{}, err error) {
	if err == nil {
		c.workqueue.Forget(obj)
		c.MetricsCollector.IncrSyncOperation("ingress", "success")
		return
	}
	ev := obj.(*types.Event)
	event := ev.Object.(kube.IngressEvent)
	if k8serrors.IsNotFound(err) && ev.Type != types.EventDelete {
		log.Infow("sync ingress but not found, ignore",
			zap.String("event_type", ev.Type.String()),
			zap.String("ingress", event.Key),
		)
		c.workqueue.Forget(obj)
		return
	}
	log.Warnw("sync ingress failed, will retry",
		zap.Any("object", obj),
		zap.Error(err),
	)
	c.workqueue.AddRateLimited(obj)
	c.MetricsCollector.IncrSyncOperation("ingress", "failure")
}

func (c *ingressController) UpdateStatus(obj kube.Ingress) {
	if obj == nil {
		return
	}
	var (
		namespace = obj.GetNamespace()
		name      = obj.GetName()
		ing       kube.Ingress
		err       error
	)

	switch obj.GroupVersion() {
	case kube.IngressV1:
		ing, err = c.IngressLister.V1(namespace, name)
	case kube.IngressV1beta1:
		ing, err = c.IngressLister.V1beta1(namespace, name)
	case kube.IngressExtensionsV1beta1:
		ing, err = c.IngressLister.ExtensionsV1beta1(namespace, name)
	}
	if err != nil {
		if !k8serrors.IsNotFound(err) {
			log.Warnw("failed to update status, unable to get Ingress",
				zap.Error(err),
				zap.String("name", name),
				zap.String("namespace", namespace),
			)
		}
		return
	}
	if ing.ResourceVersion() != obj.ResourceVersion() {
		return
	}
	switch obj.GroupVersion() {
	case kube.IngressV1:
		c.recordStatus(obj.V1())
	case kube.IngressV1beta1:
		c.recordStatus(obj.V1beta1())
	case kube.IngressExtensionsV1beta1:
		c.recordStatus(obj.ExtensionsV1beta1())
	}
}

func (c *ingressController) onAdd(obj interface{}) {
	key, err := cache.MetaNamespaceKeyFunc(obj)
	if err != nil {
		log.Errorf("found ingress resource with bad meta namespace key: %s", err)
		return
	}
	if !c.namespaceProvider.IsWatchingNamespace(key) {
		return
	}

	ing := kube.MustNewIngress(obj)
	valid := c.isIngressEffective(ing)
	if valid {
		log.Debugw("ingress add event arrived",
			zap.Any("object", obj),
		)
	} else {
		log.Debugw("ignore noneffective ingress add event",
			zap.Any("object", obj),
		)
		return
	}

	c.workqueue.Add(&types.Event{
		Type: types.EventAdd,
		Object: kube.IngressEvent{
			Key:          key,
			GroupVersion: ing.GroupVersion(),
		},
	})

	c.MetricsCollector.IncrEvents("ingress", "add")
}

func (c *ingressController) onUpdate(oldObj, newObj interface{}) {
	prev := kube.MustNewIngress(oldObj)
	curr := kube.MustNewIngress(newObj)
	if prev.ResourceVersion() >= curr.ResourceVersion() {
		return
	}
	// Updates triggered by status are ignored.
	if prev.GetGeneration() == curr.GetGeneration() && prev.GetUID() == curr.GetUID() {
		switch curr.GroupVersion() {
		case kube.IngressV1:
			if reflect.DeepEqual(prev.V1().Spec, curr.V1().Spec) &&
				!reflect.DeepEqual(prev.V1().Status, curr.V1().Status) {
				return
			}
		case kube.IngressV1beta1:
			if reflect.DeepEqual(prev.V1beta1().Spec, curr.V1beta1().Spec) &&
				!reflect.DeepEqual(prev.V1beta1().Status, curr.V1beta1().Status) {
				return
			}
		case kube.IngressExtensionsV1beta1:
			if reflect.DeepEqual(prev.ExtensionsV1beta1().Spec, curr.ExtensionsV1beta1().Spec) &&
				!reflect.DeepEqual(prev.ExtensionsV1beta1().Status, curr.ExtensionsV1beta1().Status) {
				return
			}
		}
	}

	key, err := cache.MetaNamespaceKeyFunc(newObj)
	if err != nil {
		log.Errorf("found ingress resource with bad meta namespace key: %s", err)
		return
	}
	if !c.namespaceProvider.IsWatchingNamespace(key) {
		return
	}
	valid := c.isIngressEffective(curr)
	if valid {
		log.Debugw("ingress update event arrived",
			zap.Any("new object", newObj),
			zap.Any("old object", oldObj),
		)
	} else {
		log.Debugw("ignore noneffective ingress update event",
			zap.Any("new object", oldObj),
			zap.Any("old object", newObj),
		)
		return
	}

	c.workqueue.Add(&types.Event{
		Type: types.EventUpdate,
		Object: kube.IngressEvent{
			Key:          key,
			GroupVersion: curr.GroupVersion(),
			OldObject:    prev,
		},
	})

	c.MetricsCollector.IncrEvents("ingress", "update")
}

func (c *ingressController) OnDelete(obj interface{}) {
	ing, err := kube.NewIngress(obj)
	if err != nil {
		tombstone, ok := obj.(cache.DeletedFinalStateUnknown)
		if !ok {
			return
		}
		ing = kube.MustNewIngress(tombstone)
	}

	key, err := cache.DeletionHandlingMetaNamespaceKeyFunc(obj)
	if err != nil {
		log.Errorf("found ingress resource with bad meta namespace key: %s", err)
		return
	}
	if !c.namespaceProvider.IsWatchingNamespace(key) {
		return
	}
	valid := c.isIngressEffective(ing)
	if valid {
		log.Debugw("ingress delete event arrived",
			zap.Any("final state", ing),
		)
	} else {
		log.Debugw("ignore noneffective ingress delete event",
			zap.Any("object", ing),
		)
		return
	}
	c.workqueue.Add(&types.Event{
		Type: types.EventDelete,
		Object: kube.IngressEvent{
			Key:          key,
			GroupVersion: ing.GroupVersion(),
		},
		Tombstone: ing,
	})

	c.MetricsCollector.IncrEvents("ingress", "delete")
}

func (c *ingressController) isIngressEffective(ing kube.Ingress) bool {
	var (
		ic                 *string
		ica                string
		configIngressClass = c.Kubernetes.IngressClass
	)
	if ing.GroupVersion() == kube.IngressV1 {
		ic = ing.V1().Spec.IngressClassName
		ica = ing.V1().GetAnnotations()[_ingressKey]
	} else if ing.GroupVersion() == kube.IngressV1beta1 {
		ic = ing.V1beta1().Spec.IngressClassName
		ica = ing.V1beta1().GetAnnotations()[_ingressKey]
	} else {
		ic = ing.ExtensionsV1beta1().Spec.IngressClassName
		ica = ing.ExtensionsV1beta1().GetAnnotations()[_ingressKey]
	}
	if configIngressClass == config.IngressClassApisixAndAll {
		configIngressClass = config.IngressClass
	}

	// kubernetes.io/ingress.class takes the precedence.
	if ica != "" {
		return ica == configIngressClass
	}
	if ic != nil {
		return *ic == configIngressClass
	}
	return false
}

func (c *ingressController) ResourceSync() {
	objs := c.IngressInformer.GetIndexer().List()
	for _, obj := range objs {
		key, err := cache.MetaNamespaceKeyFunc(obj)
		if err != nil {
			log.Errorw("found Ingress resource with bad meta namespace key", zap.String("error", err.Error()))
			continue
		}
		if !c.namespaceProvider.IsWatchingNamespace(key) {
			continue
		}
		ing := kube.MustNewIngress(obj)
		if !c.isIngressEffective(ing) {
			return
		}
		log.Debugw("ingress add event arrived",
			zap.Any("object", obj),
		)
		c.workqueue.Add(&types.Event{
			Type: types.EventSync,
			Object: kube.IngressEvent{
				Key:          key,
				GroupVersion: ing.GroupVersion(),
			},
		})
	}
}

// recordStatus record resources status
func (c *ingressController) recordStatus(at runtime.Object) {
	if c.Kubernetes.DisableStatusUpdates {
		return
	}
	client := c.KubeClient.Client

	at = at.DeepCopyObject()

	switch v := at.(type) {
	case *networkingv1.Ingress:
		// set to status
		lbips, err := c.ingressLBStatusIPs()
		if err != nil {
			log.Errorw("failed to get APISIX gateway external IPs",
				zap.Error(err),
			)

		}
		ingressLB := utils.CoreV1ToNetworkV1LB(lbips)
		if !utils.CompareNetworkingV1LBEqual(v.Status.LoadBalancer.Ingress, ingressLB) {
			v.Status.LoadBalancer.Ingress = ingressLB
			if _, errRecord := client.NetworkingV1().Ingresses(v.Namespace).UpdateStatus(context.TODO(), v, metav1.UpdateOptions{}); errRecord != nil {
				log.Errorw("failed to record status change for IngressV1",
					zap.Error(errRecord),
					zap.String("name", v.Name),
					zap.String("namespace", v.Namespace),
				)
			}
		}

	case *networkingv1beta1.Ingress:
		// set to status
		lbips, err := c.ingressLBStatusIPs()
		if err != nil {
			log.Errorw("failed to get APISIX gateway external IPs",
				zap.Error(err),
			)
		}

		ingressLB := utils.CoreV1ToNetworkV1beta1LB(lbips)
		if !utils.CompareNetworkingV1beta1LBEqual(v.Status.LoadBalancer.Ingress, ingressLB) {
			v.Status.LoadBalancer.Ingress = ingressLB
			if _, errRecord := client.NetworkingV1beta1().Ingresses(v.Namespace).UpdateStatus(context.TODO(), v, metav1.UpdateOptions{}); errRecord != nil {
				log.Errorw("failed to record status change for IngressV1beta1",
					zap.Error(errRecord),
					zap.String("name", v.Name),
					zap.String("namespace", v.Namespace),
				)
			}
		}
	case *extensionsv1beta1.Ingress:
		// set to status
		lbips, err := c.ingressLBStatusIPs()
		if err != nil {
			log.Errorw("failed to get APISIX gateway external IPs",
				zap.Error(err),
			)

		}

		ingressLB := utils.CoreV1ToExtensionsV1beta1LB(lbips)
		if !utils.CompareExtensionsV1beta1LBEqual(v.Status.LoadBalancer.Ingress, ingressLB) {
			v.Status.LoadBalancer.Ingress = ingressLB
			if _, errRecord := client.ExtensionsV1beta1().Ingresses(v.Namespace).UpdateStatus(context.TODO(), v, metav1.UpdateOptions{}); errRecord != nil {
				log.Errorw("failed to record status change for IngressExtensionsv1beta1",
					zap.Error(errRecord),
					zap.String("name", v.Name),
					zap.String("namespace", v.Namespace),
				)
			}
		}
	default:
		// This should not be executed
		log.Errorf("unsupported resource record: %s", v)
	}
}

// ingressLBStatusIPs organizes the available addresses
func (c *ingressController) ingressLBStatusIPs() ([]corev1.LoadBalancerIngress, error) {
	return utils.IngressLBStatusIPs(c.IngressPublishService, c.IngressStatusAddress, c.SvcLister)
}

func (c *ingressController) storeSecretReference(secretKey string, ingressKey string, evType types.EventType, ssl *v1.Ssl) {
	if ssls, ok := c.secretSSLMap.Load(secretKey); ok {
		sslMap := ssls.(*sync.Map)
		switch evType {
		case types.EventDelete:
			sslMap.Delete(ingressKey)
			c.secretSSLMap.Store(secretKey, sslMap)
		default:
			sslMap.Store(ingressKey, ssl)
			c.secretSSLMap.Store(secretKey, sslMap)
		}
	} else if evType != types.EventDelete {
		sslMap := new(sync.Map)
		sslMap.Store(ingressKey, ssl)
		c.secretSSLMap.Store(secretKey, sslMap)
	}
}

func (c *ingressController) SyncSecretChange(ctx context.Context, ev *types.Event, secret *corev1.Secret, secretKey string) {
	ssls, ok := c.secretSSLMap.Load(secretKey)
	if !ok {
		return
	}

	sslMap, ok := ssls.(*sync.Map) // ingress version key -> SSL
	if !ok {
		return
	}

	sslMap.Range(func(k, v interface{}) bool {
		ingressVersionKey := k.(string)
		ssl := v.(*v1.Ssl)
		return c.syncSSLs(ctx, ev.Type, secret, secretKey, ingressVersionKey, ssl)
	})
}

func (c *ingressController) syncSSLs(ctx context.Context, evType types.EventType, secret *corev1.Secret, secretKey, ingressVersionKey string, ssl *v1.Ssl) bool {
	vals := strings.Split(ingressVersionKey, "_")
	if len(vals) != 2 {
		log.Errorw("cache recorded invalid ingress version key",
			zap.String("key", ingressVersionKey),
		)
	}
	ingressKey := vals[0]
	ingressVersion := vals[1]

	ingressNamespace, ingressName, err := cache.SplitMetaNamespaceKey(ingressKey)
	if err != nil {
		log.Errorf("invalid cached ApisixTls key: %s", ingressKey)
		return true
	}

	var (
		obj metav1.Object
		ing kube.Ingress
	)
	switch ingressVersion {
	case kube.IngressV1:
		ing, err = c.IngressLister.V1(ingressNamespace, ingressName)
		obj = ing.V1()
	case kube.IngressV1beta1:
		ing, err = c.IngressLister.V1(ingressNamespace, ingressName)
		obj = ing.V1beta1()
	case kube.IngressExtensionsV1beta1:
		ing, err = c.IngressLister.V1(ingressNamespace, ingressName)
		obj = ing.ExtensionsV1beta1()
	}
	if err != nil {
		log.Warnw("secret related ingress resource not found, skip",
			zap.String("ingress", ingressKey),
		)
		return true
	}

	cert, pkey, err := translation.ExtractKeyPair(secret, true)
	if err != nil {
		log.Errorw("secret required by Ingress invalid",
			zap.String("ingress", ingressKey),
			zap.String("secret", secretKey),
			zap.Error(err),
		)
		go func(obj metav1.Object) {
			runtimeObj := obj.(runtime.Object)
			c.RecordEventS(runtimeObj, corev1.EventTypeWarning, utils.ResourceSyncAborted,
				fmt.Sprintf("sync from secret %s changes failed, error: %s", secretKey, err.Error()))
			c.recordStatus(runtimeObj)
		}(obj)
		return true
	}

	// update ssl
	ssl.Cert = string(cert)
	ssl.Key = string(pkey)

	go func(ssl *v1.Ssl, obj metav1.Object) {
		runtimeObj := obj.(runtime.Object)

		err := c.SyncSSL(ctx, ssl, evType)
		if err != nil {
			log.Errorw("failed to sync ssl to APISIX",
				zap.Error(err),
				zap.Any("ssl", ssl),
				zap.Any("secret", secret),
			)
			c.RecordEventS(runtimeObj, corev1.EventTypeWarning, utils.ResourceSyncAborted,
				fmt.Sprintf("sync from secret %s changes failed, error: %s", secretKey, err.Error()))
			c.recordStatus(runtimeObj)
		} else {
			c.RecordEventS(runtimeObj, corev1.EventTypeNormal, utils.ResourceSynced,
				fmt.Sprintf("sync from secret %s changes", secretKey))
			c.recordStatus(runtimeObj)
		}
	}(ssl, obj)
	return true
}<|MERGE_RESOLUTION|>--- conflicted
+++ resolved
@@ -198,10 +198,9 @@
 			deleted *utils.Manifest
 		)
 
-<<<<<<< HEAD
 		if ev.Type == types.EventDelete {
 			deleted = m
-		} else if ev.Type == types.EventAdd {
+		} else if ev.Type.IsAddEvent() {
 			added = m
 		} else {
 			oldCtx, _ := c.translator.TranslateOldIngress(ingEv.OldObject)
@@ -213,25 +212,13 @@
 			}
 			added, updated, deleted = m.Diff(om)
 		}
-		if err = c.SyncManifests(ctx, added, updated, deleted); err != nil {
+		if err = c.SyncManifests(ctx, added, updated, deleted, ev.Type.IsSyncEvent()); err != nil {
 			log.Errorw("failed to sync Ingress to apisix",
-=======
-	if ev.Type == types.EventDelete {
-		deleted = m
-	} else if ev.Type.IsAddEvent() {
-		added = m
-	} else {
-		oldCtx, err := c.translator.TranslateOldIngress(ingEv.OldObject)
-		if err != nil {
-			log.Errorw("failed to translate ingress",
-				zap.String("event", "update"),
->>>>>>> 38710e71
 				zap.Error(err),
 			)
 			goto updateStatus
 		}
 	}
-<<<<<<< HEAD
 updateStatus:
 	c.pool.Queue(func(wu pool.WorkUnit) (interface{}, error) {
 		if wu.IsCancelled() {
@@ -241,15 +228,6 @@
 		return true, nil
 	})
 	return err
-=======
-	if err := c.SyncManifests(ctx, added, updated, deleted, ev.Type.IsSyncEvent()); err != nil {
-		log.Errorw("failed to sync ingress artifacts",
-			zap.Error(err),
-		)
-		return err
-	}
-	return nil
->>>>>>> 38710e71
 }
 
 func (c *ingressController) handleSyncErr(obj interface{}, err error) {
