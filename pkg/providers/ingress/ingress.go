--- conflicted
+++ resolved
@@ -151,9 +151,12 @@
 		}
 		ing = ev.Tombstone.(kube.Ingress)
 	}
-<<<<<<< HEAD
 	{
-		tctx, err = c.translator.TranslateIngress(ing)
+		if ev.Type == types.EventDelete {
+			tctx, err = c.translator.TranslateIngressDeleteEvent(ing)
+		} else {
+			tctx, err = c.translator.TranslateIngress(ing)
+		}
 		if err != nil {
 			log.Errorw("failed to translate ingress",
 				zap.Error(err),
@@ -173,18 +176,6 @@
 		}
 
 		log.Debugw("translated ingress resource to a couple of routes, upstreams and pluginConfigs",
-=======
-	var tctx *translation.TranslateContext
-	if ev.Type == types.EventDelete {
-		tctx, err = c.translator.TranslateIngressDeleteEvent(ing)
-	} else {
-		tctx, err = c.translator.TranslateIngress(ing)
-	}
-
-	if err != nil {
-		log.Errorw("failed to translate ingress",
-			zap.Error(err),
->>>>>>> 1b66a8ef
 			zap.Any("ingress", ing),
 			zap.Any("routes", tctx.Routes),
 			zap.Any("upstreams", tctx.Upstreams),
@@ -495,14 +486,10 @@
 }
 
 // recordStatus record resources status
-<<<<<<< HEAD
 func (c *ingressController) recordStatus(at runtime.Object) {
-=======
-func (c *ingressController) recordStatus(at runtime.Object, reason string, err error, status metav1.ConditionStatus, generation int64) {
 	if c.Kubernetes.DisableStatusUpdates {
 		return
 	}
->>>>>>> 1b66a8ef
 	client := c.KubeClient.Client
 
 	at = at.DeepCopyObject()
@@ -517,16 +504,6 @@
 			)
 
 		}
-<<<<<<< HEAD
-
-		v.Status.LoadBalancer.Ingress = utils.CoreV1ToNetworkV1LB(lbips)
-		if _, errRecord := client.NetworkingV1().Ingresses(v.Namespace).UpdateStatus(context.TODO(), v, metav1.UpdateOptions{}); errRecord != nil {
-			log.Errorw("failed to record status change for IngressV1",
-				zap.Error(errRecord),
-				zap.String("name", v.Name),
-				zap.String("namespace", v.Namespace),
-			)
-=======
 		ingressLB := utils.CoreV1ToNetworkV1LB(lbips)
 		if !utils.CompareNetworkingV1LBEqual(v.Status.LoadBalancer.Ingress, ingressLB) {
 			v.Status.LoadBalancer.Ingress = ingressLB
@@ -537,7 +514,6 @@
 					zap.String("namespace", v.Namespace),
 				)
 			}
->>>>>>> 1b66a8ef
 		}
 
 	case *networkingv1beta1.Ingress:
@@ -549,15 +525,6 @@
 			)
 		}
 
-<<<<<<< HEAD
-		v.Status.LoadBalancer.Ingress = utils.CoreV1ToNetworkV1beta1LB(lbips)
-		if _, errRecord := client.NetworkingV1beta1().Ingresses(v.Namespace).UpdateStatus(context.TODO(), v, metav1.UpdateOptions{}); errRecord != nil {
-			log.Errorw("failed to record status change for IngressV1",
-				zap.Error(errRecord),
-				zap.String("name", v.Name),
-				zap.String("namespace", v.Namespace),
-			)
-=======
 		ingressLB := utils.CoreV1ToNetworkV1beta1LB(lbips)
 		if !utils.CompareNetworkingV1beta1LBEqual(v.Status.LoadBalancer.Ingress, ingressLB) {
 			v.Status.LoadBalancer.Ingress = ingressLB
@@ -568,7 +535,6 @@
 					zap.String("namespace", v.Namespace),
 				)
 			}
->>>>>>> 1b66a8ef
 		}
 	case *extensionsv1beta1.Ingress:
 		// set to status
@@ -580,15 +546,6 @@
 
 		}
 
-<<<<<<< HEAD
-		v.Status.LoadBalancer.Ingress = utils.CoreV1ToExtensionsV1beta1LB(lbips)
-		if _, errRecord := client.ExtensionsV1beta1().Ingresses(v.Namespace).UpdateStatus(context.TODO(), v, metav1.UpdateOptions{}); errRecord != nil {
-			log.Errorw("failed to record status change for IngressV1",
-				zap.Error(errRecord),
-				zap.String("name", v.Name),
-				zap.String("namespace", v.Namespace),
-			)
-=======
 		ingressLB := utils.CoreV1ToExtensionsV1beta1LB(lbips)
 		if !utils.CompareExtensionsV1beta1LBEqual(v.Status.LoadBalancer.Ingress, ingressLB) {
 			v.Status.LoadBalancer.Ingress = ingressLB
@@ -599,7 +556,6 @@
 					zap.String("namespace", v.Namespace),
 				)
 			}
->>>>>>> 1b66a8ef
 		}
 	default:
 		// This should not be executed
