// Licensed to the Apache Software Foundation (ASF) under one or more
// contributor license agreements.  See the NOTICE file distributed with
// this work for additional information regarding copyright ownership.
// The ASF licenses this file to You under the Apache License, Version 2.0
// (the "License"); you may not use this file except in compliance with
// the License.  You may obtain a copy of the License at
//
//	http://www.apache.org/licenses/LICENSE-2.0
//
// Unless required by applicable law or agreed to in writing, software
// distributed under the License is distributed on an "AS IS" BASIS,
// WITHOUT WARRANTIES OR CONDITIONS OF ANY KIND, either express or implied.
// See the License for the specific language governing permissions and
// limitations under the License.
package apisix

import (
	"context"
	"fmt"
	"sync"
	"time"

	"go.uber.org/zap"
	corev1 "k8s.io/api/core/v1"
	k8serrors "k8s.io/apimachinery/pkg/api/errors"
	"k8s.io/apimachinery/pkg/api/meta"
	metav1 "k8s.io/apimachinery/pkg/apis/meta/v1"
	"k8s.io/apimachinery/pkg/runtime"
	listerscorev1 "k8s.io/client-go/listers/core/v1"
	"k8s.io/client-go/tools/cache"
	"k8s.io/client-go/util/workqueue"

	apisixcache "github.com/apache/apisix-ingress-controller/pkg/apisix/cache"
	"github.com/apache/apisix-ingress-controller/pkg/config"
	"github.com/apache/apisix-ingress-controller/pkg/kube"
	configv2 "github.com/apache/apisix-ingress-controller/pkg/kube/apisix/apis/config/v2"
	configv2beta3 "github.com/apache/apisix-ingress-controller/pkg/kube/apisix/apis/config/v2beta3"
	"github.com/apache/apisix-ingress-controller/pkg/log"
	"github.com/apache/apisix-ingress-controller/pkg/providers/utils"
	"github.com/apache/apisix-ingress-controller/pkg/types"
	apisixv1 "github.com/apache/apisix-ingress-controller/pkg/types/apisix/v1"
)

type apisixUpstreamController struct {
	*apisixCommon

	workqueue    workqueue.RateLimitingInterface
	svcWorkqueue workqueue.RateLimitingInterface
	workers      int

	svcInformer            cache.SharedIndexInformer
	svcLister              listerscorev1.ServiceLister
	apisixUpstreamInformer cache.SharedIndexInformer
	apisixUpstreamLister   kube.ApisixUpstreamLister

	externalSvcLock sync.RWMutex
	// external name service name -> apisix upstream name
	externalServiceMap map[string]map[string]struct{}

	// ApisixRouteController don't know how service change affect ApisixUpstream
	// So we need to notify it here
	notifyApisixUpstreamChange func(string)
}

func newApisixUpstreamController(common *apisixCommon, notifyApisixUpstreamChange func(string)) *apisixUpstreamController {
	c := &apisixUpstreamController{
		apisixCommon: common,
		workqueue:    workqueue.NewNamedRateLimitingQueue(workqueue.NewItemFastSlowRateLimiter(1*time.Second, 60*time.Second, 5), "ApisixUpstream"),
		svcWorkqueue: workqueue.NewNamedRateLimitingQueue(workqueue.NewItemFastSlowRateLimiter(1*time.Second, 60*time.Second, 5), "ApisixUpstreamService"),
		workers:      1,

		svcInformer:            common.SvcInformer,
		svcLister:              common.SvcLister,
		apisixUpstreamLister:   common.ApisixUpstreamLister,
		apisixUpstreamInformer: common.ApisixUpstreamInformer,

		externalServiceMap:         make(map[string]map[string]struct{}),
		notifyApisixUpstreamChange: notifyApisixUpstreamChange,
	}

	c.apisixUpstreamInformer.AddEventHandler(
		cache.ResourceEventHandlerFuncs{
			AddFunc:    c.onAdd,
			UpdateFunc: c.onUpdate,
			DeleteFunc: c.onDelete,
		},
	)
	c.svcInformer.AddEventHandler(
		cache.ResourceEventHandlerFuncs{
			AddFunc:    c.onSvcAdd,
			UpdateFunc: c.onSvcUpdate,
			DeleteFunc: c.onSvcDelete,
		},
	)
	return c
}

func (c *apisixUpstreamController) run(ctx context.Context) {
	log.Info("ApisixUpstream controller started")
	defer log.Info("ApisixUpstream controller exited")
	defer c.workqueue.ShutDown()
	defer c.svcWorkqueue.ShutDown()

	if ok := cache.WaitForCacheSync(ctx.Done(), c.apisixUpstreamInformer.HasSynced, c.svcInformer.HasSynced); !ok {
		log.Error("cache sync failed")
		return
	}
	for i := 0; i < c.workers; i++ {
		go c.runWorker(ctx)
		go c.runSvcWorker(ctx)
	}

	<-ctx.Done()
}

func (c *apisixUpstreamController) runWorker(ctx context.Context) {
	for {
		obj, quit := c.workqueue.Get()
		if quit {
			return
		}
		err := c.sync(ctx, obj.(*types.Event))
		c.workqueue.Done(obj)
		c.handleSyncErr(obj, err)
	}
}

func (c *apisixUpstreamController) runSvcWorker(ctx context.Context) {
	for {
		obj, quit := c.svcWorkqueue.Get()
		if quit {
			return
		}
		key := obj.(string)
		err := c.handleSvcChange(ctx, key)
		c.svcWorkqueue.Done(obj)
		c.handleSvcErr(key, err)
	}
}

// sync Used to synchronize ApisixUpstream resources, because upstream alone exists in APISIX and will not be affected,
// the synchronization logic only includes upstream's unique configuration management
// So when ApisixUpstream was deleted, only the scheme / load balancer / healthcheck / retry / timeout
// on ApisixUpstream was cleaned up
func (c *apisixUpstreamController) sync(ctx context.Context, ev *types.Event) error {
	event := ev.Object.(kube.ApisixUpstreamEvent)
	key := event.Key
	namespace, name, err := cache.SplitMetaNamespaceKey(key)
	if err != nil {
		log.Errorf("found ApisixUpstream resource with invalid meta namespace key %s: %s", key, err)
		return err
	}

	var multiVersioned kube.ApisixUpstream
	switch event.GroupVersion {
	case config.ApisixV2beta3:
		multiVersioned, err = c.apisixUpstreamLister.V2beta3(namespace, name)
	case config.ApisixV2:
		multiVersioned, err = c.apisixUpstreamLister.V2(namespace, name)
	default:
		return fmt.Errorf("unsupported ApisixUpstream group version %s", event.GroupVersion)
	}

	if err != nil {
		if !k8serrors.IsNotFound(err) {
			log.Errorw("failed to get ApisixUpstream",
				zap.Error(err),
				zap.String("key", key),
				zap.String("version", event.GroupVersion),
			)
			return err
		}
		if ev.Type != types.EventDelete {
			log.Warnw("ApisixUpstream was deleted before it can be delivered",
				zap.String("key", key),
				zap.String("version", event.GroupVersion),
			)
			// Don't need to retry.
			return nil
		}
	}
	if ev.Type == types.EventDelete {
		if multiVersioned != nil {
			// We still find the resource while we are processing the DELETE event,
			// that means object with same namespace and name was created, discarding
			// this stale DELETE event.
			log.Warnf("discard the stale ApisixUpstream delete event since the %s exists", key)
			return nil
		}
		multiVersioned = ev.Tombstone.(kube.ApisixUpstream)
	}

	c.syncRelationship(ev, key, multiVersioned)

	switch event.GroupVersion {
	case config.ApisixV2beta3:
		au := multiVersioned.V2beta3()

		var portLevelSettings map[int32]configv2beta3.ApisixUpstreamConfig
		if au.Spec != nil && len(au.Spec.PortLevelSettings) > 0 {
			portLevelSettings = make(map[int32]configv2beta3.ApisixUpstreamConfig, len(au.Spec.PortLevelSettings))
			for _, port := range au.Spec.PortLevelSettings {
				portLevelSettings[port.Port] = port.ApisixUpstreamConfig
			}
		}

		svc, err := c.svcLister.Services(namespace).Get(name)
		if err != nil {
			log.Errorf("failed to get service %s: %s", key, err)
			c.RecordEvent(au, corev1.EventTypeWarning, utils.ResourceSyncAborted, err)
			c.recordStatus(au, utils.ResourceSyncAborted, err, metav1.ConditionFalse, au.GetGeneration())
			return err
		}

		var subsets []configv2beta3.ApisixUpstreamSubset
		subsets = append(subsets, configv2beta3.ApisixUpstreamSubset{})
		if au.Spec != nil && len(au.Spec.Subsets) > 0 {
			subsets = append(subsets, au.Spec.Subsets...)
		}
		clusterName := c.Config.APISIX.DefaultClusterName
		for _, port := range svc.Spec.Ports {
			for _, subset := range subsets {
				upsName := apisixv1.ComposeUpstreamName(namespace, name, subset.Name, port.Port, "")
				// TODO: multiple cluster
				ups, err := c.APISIX.Cluster(clusterName).Upstream().Get(ctx, upsName)
				if err != nil {
					if err == apisixcache.ErrNotFound {
						continue
					}
					log.Errorf("failed to get upstream %s: %s", upsName, err)
					c.RecordEvent(au, corev1.EventTypeWarning, utils.ResourceSyncAborted, err)
					c.recordStatus(au, utils.ResourceSyncAborted, err, metav1.ConditionFalse, au.GetGeneration())
					return err
				}
				var newUps *apisixv1.Upstream
				if au.Spec != nil && ev.Type != types.EventDelete {
					cfg, ok := portLevelSettings[port.Port]
					if !ok {
						cfg = au.Spec.ApisixUpstreamConfig
					}
					// FIXME Same ApisixUpstreamConfig might be translated multiple times.
					newUps, err = c.translator.TranslateUpstreamConfigV2beta3(&cfg)
					if err != nil {
						log.Errorw("found malformed ApisixUpstream",
							zap.Any("object", au),
							zap.Error(err),
						)
						c.RecordEvent(au, corev1.EventTypeWarning, utils.ResourceSyncAborted, err)
						c.recordStatus(au, utils.ResourceSyncAborted, err, metav1.ConditionFalse, au.GetGeneration())
						return err
					}
				} else {
					newUps = apisixv1.NewDefaultUpstream()
				}

				newUps.Metadata = ups.Metadata
				newUps.Nodes = ups.Nodes
				log.Debugw("updating upstream since ApisixUpstream changed",
					zap.String("event", ev.Type.String()),
					zap.Any("upstream", newUps),
					zap.Any("ApisixUpstream", au),
				)
				if _, err := c.APISIX.Cluster(clusterName).Upstream().Update(ctx, newUps); err != nil {
					log.Errorw("failed to update upstream",
						zap.Error(err),
						zap.Any("upstream", newUps),
						zap.Any("ApisixUpstream", au),
						zap.String("cluster", clusterName),
					)
					c.RecordEvent(au, corev1.EventTypeWarning, utils.ResourceSyncAborted, err)
					c.recordStatus(au, utils.ResourceSyncAborted, err, metav1.ConditionFalse, au.GetGeneration())
					return err
				}
			}
		}
		if ev.Type != types.EventDelete {
			c.RecordEvent(au, corev1.EventTypeNormal, utils.ResourceSynced, nil)
			c.recordStatus(au, utils.ResourceSynced, nil, metav1.ConditionTrue, au.GetGeneration())
		}
	case config.ApisixV2:
		au := multiVersioned.V2()

<<<<<<< HEAD
		if len(au.Spec.ExternalNodes) != 0 {
			var newUps *apisixv1.Upstream
			if au.Spec != nil && ev.Type != types.EventDelete {
				cfg := &au.Spec.ApisixUpstreamConfig
				newUps, err = c.translator.TranslateUpstreamConfigV2(cfg)
				if err != nil {
					log.Errorw("failed to translate upstream config",
						zap.Any("object", au),
						zap.Error(err),
					)
					c.RecordEvent(au, corev1.EventTypeWarning, utils.ResourceSyncAborted, err)
					c.recordStatus(au, utils.ResourceSyncAborted, err, metav1.ConditionFalse, au.GetGeneration())
					return err
				}
			}

			err := c.updateExternalNodes(ctx, au, nil, newUps)
			if err != nil {
				return err
			}

			return nil
		}

		var portLevelSettings map[int32]*configv2.ApisixUpstreamConfig
=======
		var portLevelSettings map[int32]configv2.ApisixUpstreamConfig
>>>>>>> 7a6dcfbb
		if au.Spec != nil && len(au.Spec.PortLevelSettings) > 0 {
			portLevelSettings = make(map[int32]configv2.ApisixUpstreamConfig, len(au.Spec.PortLevelSettings))
			for _, port := range au.Spec.PortLevelSettings {
				portLevelSettings[port.Port] = port.ApisixUpstreamConfig
			}
		}

		svc, err := c.svcLister.Services(namespace).Get(name)
		if err != nil {
			log.Errorf("failed to get service %s: %s", key, err)
			c.RecordEvent(au, corev1.EventTypeWarning, utils.ResourceSyncAborted, err)
			c.recordStatus(au, utils.ResourceSyncAborted, err, metav1.ConditionFalse, au.GetGeneration())
			return err
		}

		var subsets []configv2.ApisixUpstreamSubset
		subsets = append(subsets, configv2.ApisixUpstreamSubset{})
		if au.Spec != nil && len(au.Spec.Subsets) > 0 {
			subsets = append(subsets, au.Spec.Subsets...)
		}
		clusterName := c.Config.APISIX.DefaultClusterName
		for _, port := range svc.Spec.Ports {
			for _, subset := range subsets {
				// TODO: multiple cluster
				update := func(upsName string) error {
					ups, err := c.APISIX.Cluster(clusterName).Upstream().Get(ctx, upsName)
					if err != nil {
						if err == apisixcache.ErrNotFound {
							return nil
						}
						log.Errorf("failed to get upstream %s: %s", upsName, err)
						c.RecordEvent(au, corev1.EventTypeWarning, utils.ResourceSyncAborted, err)
						c.recordStatus(au, utils.ResourceSyncAborted, err, metav1.ConditionFalse, au.GetGeneration())
						return err
					}
					var newUps *apisixv1.Upstream
					if au.Spec != nil && ev.Type != types.EventDelete {
						cfg, ok := portLevelSettings[port.Port]
						if !ok {
							cfg = au.Spec.ApisixUpstreamConfig
						}
						// FIXME Same ApisixUpstreamConfig might be translated multiple times.
						newUps, err = c.translator.TranslateUpstreamConfigV2(&cfg)
						if err != nil {
							log.Errorw("ApisixUpstream conversion cannot be completed, or the format is incorrect",
								zap.Any("object", au),
								zap.Error(err),
							)
							c.RecordEvent(au, corev1.EventTypeWarning, utils.ResourceSyncAborted, err)
							c.recordStatus(au, utils.ResourceSyncAborted, err, metav1.ConditionFalse, au.GetGeneration())
							return err
						}
					} else {
						newUps = apisixv1.NewDefaultUpstream()
					}

					newUps.Metadata = ups.Metadata
					newUps.Nodes = ups.Nodes
					log.Debugw("updating upstream since ApisixUpstream changed",
						zap.String("event", ev.Type.String()),
						zap.Any("upstream", newUps),
						zap.Any("ApisixUpstream", au),
					)
					if _, err := c.APISIX.Cluster(clusterName).Upstream().Update(ctx, newUps); err != nil {
						log.Errorw("failed to update upstream",
							zap.Error(err),
							zap.Any("upstream", newUps),
							zap.Any("ApisixUpstream", au),
							zap.String("cluster", clusterName),
						)
						c.RecordEvent(au, corev1.EventTypeWarning, utils.ResourceSyncAborted, err)
						c.recordStatus(au, utils.ResourceSyncAborted, err, metav1.ConditionFalse, au.GetGeneration())
						return err
					}
					return nil
				}

				err := update(apisixv1.ComposeUpstreamName(namespace, name, subset.Name, port.Port, types.ResolveGranularity.Endpoint))
				if err != nil {
					return err
				}
				err = update(apisixv1.ComposeUpstreamName(namespace, name, subset.Name, port.Port, types.ResolveGranularity.Service))
				if err != nil {
					return err
				}
			}
		}
		if ev.Type != types.EventDelete {
			c.RecordEvent(au, corev1.EventTypeNormal, utils.ResourceSynced, nil)
			c.recordStatus(au, utils.ResourceSynced, nil, metav1.ConditionTrue, au.GetGeneration())
		}
	}

	return err
}

func (c *apisixUpstreamController) updateExternalNodes(ctx context.Context, au *configv2.ApisixUpstream, old *configv2.ApisixUpstream, newUps *apisixv1.Upstream) error {
	clusterName := c.Config.APISIX.DefaultClusterName

	// TODO: if old is not nil, diff the external nodes change first

	upsName := apisixv1.ComposeExternalUpstreamName(au.Namespace, au.Name)

	ups, err := c.APISIX.Cluster(clusterName).Upstream().Get(ctx, upsName)
	if err != nil {
		if err != apisixcache.ErrNotFound {
			log.Errorf("failed to get upstream %s: %s", upsName, err)
			c.RecordEvent(au, corev1.EventTypeWarning, utils.ResourceSyncAborted, err)
			c.recordStatus(au, utils.ResourceSyncAborted, err, metav1.ConditionFalse, au.GetGeneration())
			return err
		}
		// Do nothing if not found
	} else {
		nodes, err := c.translator.TranslateApisixUpstreamExternalNodes(au)
		if err != nil {
			log.Errorf("failed to translate upstream external nodes %s: %s", upsName, err)
			c.RecordEvent(au, corev1.EventTypeWarning, utils.ResourceSyncAborted, err)
			c.recordStatus(au, utils.ResourceSyncAborted, err, metav1.ConditionFalse, au.GetGeneration())
			return err
		}
		if newUps != nil {
			newUps.Metadata = ups.Metadata
			ups = newUps
		}

		ups.Nodes = nodes
		if _, err := c.APISIX.Cluster(clusterName).Upstream().Update(ctx, ups); err != nil {
			log.Errorw("failed to update external nodes upstream",
				zap.Error(err),
				zap.Any("upstream", ups),
				zap.Any("ApisixUpstream", au),
				zap.String("cluster", clusterName),
			)
			c.RecordEvent(au, corev1.EventTypeWarning, utils.ResourceSyncAborted, err)
			c.recordStatus(au, utils.ResourceSyncAborted, err, metav1.ConditionFalse, au.GetGeneration())
			return err
		}
	}
	return nil
}

func (c *apisixUpstreamController) syncRelationship(ev *types.Event, auKey string, au kube.ApisixUpstream) {
	obj := ev.Object.(kube.ApisixUpstreamEvent)

	if obj.GroupVersion != config.ApisixV2 {
		return
	}

	var (
		old    *configv2.ApisixUpstream
		newObj *configv2.ApisixUpstream
	)

	if ev.Type == types.EventUpdate {
		old = obj.OldObject.V2()
	} else if ev.Type == types.EventDelete {
		old = ev.Tombstone.(kube.ApisixUpstream).V2()
	}

	if ev.Type != types.EventDelete {
		newObj = au.V2()
	}

	var (
		//oldExternalDomains  []string
		//newExternalDomains  []string
		oldExternalServices []string
		newExternalServices []string
	)
	if old != nil {
		for _, node := range old.Spec.ExternalNodes {
			if node.Type == configv2.ExternalTypeDomain {
				//oldExternalDomains = append(oldExternalDomains, node.Name)
			} else if node.Type == configv2.ExternalTypeService {
				oldExternalServices = append(oldExternalServices, old.Namespace+"/"+node.Name)
			}
		}
	}
	if newObj != nil {
		for _, node := range newObj.Spec.ExternalNodes {
			if node.Type == configv2.ExternalTypeDomain {
				//newExternalDomains = append(newExternalDomains, node.Name)
			} else if node.Type == configv2.ExternalTypeService {
				newExternalServices = append(newExternalServices, newObj.Namespace+"/"+node.Name)
			}
		}
	}

	c.externalSvcLock.Lock()
	defer c.externalSvcLock.Unlock()

	toDelete := utils.Difference(oldExternalServices, newExternalServices)
	toAdd := utils.Difference(newExternalServices, oldExternalServices)
	for _, svc := range toDelete {
		delete(c.externalServiceMap[svc], auKey)
	}

	for _, svc := range toAdd {
		if _, ok := c.externalServiceMap[svc]; !ok {
			c.externalServiceMap[svc] = make(map[string]struct{})
		}
		c.externalServiceMap[svc][auKey] = struct{}{}
	}
}
func (c *apisixUpstreamController) handleSyncErr(obj interface{}, err error) {
	if err == nil {
		c.workqueue.Forget(obj)
		c.MetricsCollector.IncrSyncOperation("upstream", "success")
		return
	}

	event := obj.(*types.Event)
	if k8serrors.IsNotFound(err) && event.Type != types.EventDelete {
		log.Infow("sync ApisixUpstream but not found, ignore",
			zap.String("event_type", event.Type.String()),
			zap.Any("ApisixUpstream", event.Object.(kube.ApisixUpstreamEvent)),
		)
		c.workqueue.Forget(event)
		return
	}
	log.Warnw("sync ApisixUpstream failed, will retry",
		zap.Any("object", obj),
		zap.Error(err),
	)
	c.workqueue.AddRateLimited(obj)
	c.MetricsCollector.IncrSyncOperation("upstream", "failure")
}

func (c *apisixUpstreamController) onAdd(obj interface{}) {
	au, err := kube.NewApisixUpstream(obj)
	if err != nil {
		log.Errorw("found ApisixUpstream resource with bad type", zap.Error(err))
		return
	}

	key, err := cache.MetaNamespaceKeyFunc(obj)
	if err != nil {
		log.Errorf("found ApisixUpstream resource with bad meta namespace key: %s", err)
		return
	}
	if !c.namespaceProvider.IsWatchingNamespace(key) {
		return
	}
	log.Debugw("ApisixUpstream add event arrived",
		zap.Any("object", obj))

	c.workqueue.Add(&types.Event{
		Type: types.EventAdd,
		Object: kube.ApisixUpstreamEvent{
			Key:          key,
			GroupVersion: au.GroupVersion(),
		},
	})

	c.MetricsCollector.IncrEvents("upstream", "add")
}

func (c *apisixUpstreamController) onUpdate(oldObj, newObj interface{}) {
	prev, err := kube.NewApisixUpstream(oldObj)
	if err != nil {
		log.Errorw("found ApisixUpstream resource with bad type", zap.Error(err))
		return
	}
	curr, err := kube.NewApisixUpstream(newObj)
	if err != nil {
		log.Errorw("found ApisixUpstream resource with bad type", zap.Error(err))
		return
	}
	if prev.ResourceVersion() >= curr.ResourceVersion() {
		return
	}
	key, err := cache.MetaNamespaceKeyFunc(newObj)
	if err != nil {
		log.Errorf("found ApisixUpstream resource with bad meta namespace key: %s", err)
		return
	}
	if !c.namespaceProvider.IsWatchingNamespace(key) {
		return
	}
	log.Debugw("ApisixUpstream update event arrived",
		zap.Any("new object", curr),
		zap.Any("old object", prev),
	)

	c.workqueue.Add(&types.Event{
		Type: types.EventUpdate,
		Object: kube.ApisixUpstreamEvent{
			Key:          key,
			OldObject:    prev,
			GroupVersion: curr.GroupVersion(),
		},
	})

	c.MetricsCollector.IncrEvents("upstream", "update")
}

func (c *apisixUpstreamController) onDelete(obj interface{}) {
	au, err := kube.NewApisixUpstream(obj)
	if err != nil {
		tombstone, ok := obj.(cache.DeletedFinalStateUnknown)
		if !ok {
			return
		}
		au, err = kube.NewApisixUpstream(tombstone.Obj)
		if err != nil {
			log.Errorw("found ApisixUpstream resource with bad type", zap.Error(err))
			return
		}
	}

	key, err := cache.DeletionHandlingMetaNamespaceKeyFunc(obj)
	if err != nil {
		log.Errorf("found ApisixUpstream resource with bad meta namespace key: %s", err)
		return
	}
	if !c.namespaceProvider.IsWatchingNamespace(key) {
		return
	}
	log.Debugw("ApisixUpstream delete event arrived",
		zap.Any("final state", au),
	)
	c.workqueue.Add(&types.Event{
		Type: types.EventDelete,
		Object: kube.ApisixUpstreamEvent{
			Key:          key,
			GroupVersion: au.GroupVersion(),
		},
		Tombstone: au,
	})

	c.MetricsCollector.IncrEvents("upstream", "delete")
}

func (c *apisixUpstreamController) ResourceSync() {
	objs := c.apisixUpstreamInformer.GetIndexer().List()
	for _, obj := range objs {
		key, err := cache.MetaNamespaceKeyFunc(obj)
		if err != nil {
			log.Errorw("ApisixUpstream sync failed, found ApisixUpstream resource with bad meta namespace key", zap.String("error", err.Error()))
			continue
		}
		if !c.namespaceProvider.IsWatchingNamespace(key) {
			continue
		}
		au, err := kube.NewApisixUpstream(obj)
		if err != nil {
			log.Errorw("ApisixUpstream sync failed, found ApisixUpstream resource with bad type", zap.Error(err))
			return
		}
		c.workqueue.Add(&types.Event{
			Type: types.EventAdd,
			Object: kube.ApisixUpstreamEvent{
				Key:          key,
				GroupVersion: au.GroupVersion(),
			},
		})
	}
}

func (c *apisixUpstreamController) onSvcAdd(obj interface{}) {
	svc, ok := obj.(*corev1.Service)
	if !ok {
		log.Errorw("got service add event, but it is not a Service",
			zap.Any("obj", obj),
		)
	}

	log.Debugw("Service add event arrived",
		zap.Any("object", obj),
	)

	if svc.Spec.Type != corev1.ServiceTypeExternalName {
		return
	}

	key, err := cache.MetaNamespaceKeyFunc(obj)
	if err != nil {
		log.Errorw("found Service with bad meta key",
			zap.Error(err),
			zap.Any("obj", obj),
		)
		return
	}
	c.svcWorkqueue.Add(key)
}

func (c *apisixUpstreamController) onSvcUpdate(old, new interface{}) {
	oldSvc, ok := old.(*corev1.Service)
	if !ok {
		log.Errorw("got service update event, but old one is not a Service",
			zap.Any("old", old),
		)
	}
	newSvc, ok := new.(*corev1.Service)
	if !ok {
		log.Errorw("got service update event, but new one is not a Service",
			zap.Any("new", new),
		)
	}

	if newSvc.Spec.Type != corev1.ServiceTypeExternalName {
		return
	}

	if newSvc.Spec.ExternalName != oldSvc.Spec.ExternalName {
		key, err := cache.MetaNamespaceKeyFunc(newSvc)
		if err != nil {
			log.Errorw("found Service with bad meta key",
				zap.Error(err),
				zap.Any("obj", newSvc),
			)
			return
		}
		c.svcWorkqueue.Add(key)
	}
}

func (c *apisixUpstreamController) onSvcDelete(obj interface{}) {
	svc, ok := obj.(*corev1.Service)
	if !ok {
		tombstone, ok := obj.(cache.DeletedFinalStateUnknown)
		if !ok {
			return
		}
		svc, ok = tombstone.Obj.(*corev1.Service)
		if !ok {
			log.Errorw("got service delete event, but it is not a Service",
				zap.Any("obj", obj),
			)
			return
		}
	}
	if svc.Spec.Type != corev1.ServiceTypeExternalName {
		return
	}

	key, err := cache.DeletionHandlingMetaNamespaceKeyFunc(obj)
	if err != nil {
		log.Errorw("found Service with bad meta key",
			zap.Error(err),
			zap.Any("obj", obj),
		)
		return
	}
	c.svcWorkqueue.Add(key)
}

func (c *apisixUpstreamController) handleSvcChange(ctx context.Context, key string) error {
	var toUpdateUpstreams []string

	c.externalSvcLock.RLock()
	if ups, ok := c.externalServiceMap[key]; ok {
		for upKey := range ups {
			toUpdateUpstreams = append(toUpdateUpstreams, upKey)
		}
	}
	c.externalSvcLock.RUnlock()

	//log.Debugw("handleSvcChange",
	//	zap.Any("service map", c.externalServiceMap),
	//	zap.Strings("affectedUpstreams", toUpdateUpstreams),
	//)

	for _, upKey := range toUpdateUpstreams {
		log.Debugw("Service change event trigger ApisixUpstream sync",
			zap.Any("service", key),
			zap.Any("ApisixUpstream", upKey),
		)
		c.notifyApisixUpstreamChange(upKey)
		ns, name, err := cache.SplitMetaNamespaceKey(upKey)
		if err != nil {
			return err
		}
		au, err := c.apisixUpstreamLister.V2(ns, name)
		if err != nil {
			return err
		}
		err = c.updateExternalNodes(ctx, au.V2(), nil, nil)
		if err != nil {
			return err
		}
	}

	return nil
}

func (c *apisixUpstreamController) handleSvcErr(key string, errOrigin error) {
	if errOrigin == nil {
		c.workqueue.Forget(key)
		return
	}

	log.Warnw("sync Service failed, will retry",
		zap.Any("key", key),
		zap.Error(errOrigin),
	)
	c.svcWorkqueue.AddRateLimited(key)
}

// recordStatus record resources status
func (c *apisixUpstreamController) recordStatus(at interface{}, reason string, err error, status metav1.ConditionStatus, generation int64) {
	// build condition
	message := utils.CommonSuccessMessage
	if err != nil {
		message = err.Error()
	}
	condition := metav1.Condition{
		Type:               utils.ConditionType,
		Reason:             reason,
		Status:             status,
		Message:            message,
		ObservedGeneration: generation,
	}
	apisixClient := c.KubeClient.APISIXClient

	if kubeObj, ok := at.(runtime.Object); ok {
		at = kubeObj.DeepCopyObject()
	}

	switch v := at.(type) {
	case *configv2beta3.ApisixUpstream:
		// set to status
		if v.Status.Conditions == nil {
			conditions := make([]metav1.Condition, 0)
			v.Status.Conditions = conditions
		}
		if utils.VerifyGeneration(&v.Status.Conditions, condition) {
			meta.SetStatusCondition(&v.Status.Conditions, condition)
			if _, errRecord := apisixClient.ApisixV2beta3().ApisixUpstreams(v.Namespace).
				UpdateStatus(context.TODO(), v, metav1.UpdateOptions{}); errRecord != nil {
				log.Errorw("failed to record status change for ApisixUpstream",
					zap.Error(errRecord),
					zap.String("name", v.Name),
					zap.String("namespace", v.Namespace),
				)
			}
		}

	case *configv2.ApisixUpstream:
		// set to status
		if v.Status.Conditions == nil {
			conditions := make([]metav1.Condition, 0)
			v.Status.Conditions = conditions
		}
		if utils.VerifyGeneration(&v.Status.Conditions, condition) {
			meta.SetStatusCondition(&v.Status.Conditions, condition)
			if _, errRecord := apisixClient.ApisixV2().ApisixUpstreams(v.Namespace).
				UpdateStatus(context.TODO(), v, metav1.UpdateOptions{}); errRecord != nil {
				log.Errorw("failed to record status change for ApisixUpstream",
					zap.Error(errRecord),
					zap.String("name", v.Name),
					zap.String("namespace", v.Namespace),
				)
			}
		}
	default:
		// This should not be executed
		log.Errorf("unsupported resource record: %s", v)
	}
}<|MERGE_RESOLUTION|>--- conflicted
+++ resolved
@@ -280,7 +280,6 @@
 	case config.ApisixV2:
 		au := multiVersioned.V2()
 
-<<<<<<< HEAD
 		if len(au.Spec.ExternalNodes) != 0 {
 			var newUps *apisixv1.Upstream
 			if au.Spec != nil && ev.Type != types.EventDelete {
@@ -305,10 +304,7 @@
 			return nil
 		}
 
-		var portLevelSettings map[int32]*configv2.ApisixUpstreamConfig
-=======
 		var portLevelSettings map[int32]configv2.ApisixUpstreamConfig
->>>>>>> 7a6dcfbb
 		if au.Spec != nil && len(au.Spec.PortLevelSettings) > 0 {
 			portLevelSettings = make(map[int32]configv2.ApisixUpstreamConfig, len(au.Spec.PortLevelSettings))
 			for _, port := range au.Spec.PortLevelSettings {
