// Licensed to the Apache Software Foundation (ASF) under one
// or more contributor license agreements.  See the NOTICE file
// distributed with this work for additional information
// regarding copyright ownership.  The ASF licenses this file
// to you under the Apache License, Version 2.0 (the
// "License"); you may not use this file except in compliance
// with the License.  You may obtain a copy of the License at
//
//	http://www.apache.org/licenses/LICENSE-2.0
//
// Unless required by applicable law or agreed to in writing,
// software distributed under the License is distributed on an
// "AS IS" BASIS, WITHOUT WARRANTIES OR CONDITIONS OF ANY
// KIND, either express or implied.  See the License for the
// specific language governing permissions and limitations
// under the License.
package apisix

import (
	"context"
	"fmt"

	corev1 "k8s.io/api/core/v1"
	"k8s.io/client-go/tools/cache"

	"github.com/apache/apisix-ingress-controller/pkg/config"
	"github.com/apache/apisix-ingress-controller/pkg/kube"
	apisixtranslation "github.com/apache/apisix-ingress-controller/pkg/providers/apisix/translation"
	"github.com/apache/apisix-ingress-controller/pkg/providers/k8s/namespace"
	"github.com/apache/apisix-ingress-controller/pkg/providers/translation"
	providertypes "github.com/apache/apisix-ingress-controller/pkg/providers/types"
	"github.com/apache/apisix-ingress-controller/pkg/providers/utils"
	"github.com/apache/apisix-ingress-controller/pkg/types"
)

const (
	ProviderName = "APISIX"
)

type apisixCommon struct {
	*providertypes.Common

	namespaceProvider namespace.WatchingNamespaceProvider
	translator        apisixtranslation.ApisixTranslator
}

var _ Provider = (*apisixProvider)(nil)

type Provider interface {
	providertypes.Provider

	Init(ctx context.Context) error
	ResourceSync()
	NotifyServiceAdd(key string)
	NotifyApisixUpstreamChange(key string)

	SyncSecretChange(ctx context.Context, ev *types.Event, secret *corev1.Secret, secretMapKey string)
}

type apisixProvider struct {
	name              string
	common            *providertypes.Common
	namespaceProvider namespace.WatchingNamespaceProvider

	apisixTranslator              apisixtranslation.ApisixTranslator
	apisixUpstreamController      *apisixUpstreamController
	apisixRouteController         *apisixRouteController
	apisixTlsController           *apisixTlsController
	apisixClusterConfigController *apisixClusterConfigController
	apisixConsumerController      *apisixConsumerController
	apisixPluginConfigController  *apisixPluginConfigController

	apisixRouteInformer         cache.SharedIndexInformer
	apisixClusterConfigInformer cache.SharedIndexInformer
	apisixConsumerInformer      cache.SharedIndexInformer
	apisixPluginConfigInformer  cache.SharedIndexInformer
	apisixTlsInformer           cache.SharedIndexInformer
}

func NewProvider(common *providertypes.Common, namespaceProvider namespace.WatchingNamespaceProvider,
	translator translation.Translator) (Provider, apisixtranslation.ApisixTranslator, error) {
	p := &apisixProvider{
		name:              ProviderName,
		common:            common,
		namespaceProvider: namespaceProvider,
	}

	apisixFactory := common.KubeClient.NewAPISIXSharedIndexInformerFactory()

	p.apisixTranslator = apisixtranslation.NewApisixTranslator(&apisixtranslation.TranslatorOptions{
		Apisix:      common.APISIX,
		ClusterName: common.Config.APISIX.DefaultClusterName,

		ApisixUpstreamLister: common.ApisixUpstreamLister,
		ServiceLister:        common.SvcLister,
		SecretLister:         common.SecretLister,
	}, translator)
	c := &apisixCommon{
		Common:            common,
		namespaceProvider: namespaceProvider,
		translator:        p.apisixTranslator,
	}

	switch c.Config.Kubernetes.APIVersion {
	case config.ApisixV2beta3:
		p.apisixRouteInformer = apisixFactory.Apisix().V2beta3().ApisixRoutes().Informer()
		p.apisixTlsInformer = apisixFactory.Apisix().V2beta3().ApisixTlses().Informer()
		p.apisixClusterConfigInformer = apisixFactory.Apisix().V2beta3().ApisixClusterConfigs().Informer()
		p.apisixConsumerInformer = apisixFactory.Apisix().V2beta3().ApisixConsumers().Informer()
		p.apisixPluginConfigInformer = apisixFactory.Apisix().V2beta3().ApisixPluginConfigs().Informer()

	case config.ApisixV2:
		p.apisixRouteInformer = apisixFactory.Apisix().V2().ApisixRoutes().Informer()
		p.apisixTlsInformer = apisixFactory.Apisix().V2().ApisixTlses().Informer()
		p.apisixClusterConfigInformer = apisixFactory.Apisix().V2().ApisixClusterConfigs().Informer()
		p.apisixConsumerInformer = apisixFactory.Apisix().V2().ApisixConsumers().Informer()
		p.apisixPluginConfigInformer = apisixFactory.Apisix().V2().ApisixPluginConfigs().Informer()
	default:
		panic(fmt.Errorf("unsupported API version %v", c.Config.Kubernetes.APIVersion))
	}

	apisixRouteLister := kube.NewApisixRouteLister(
		apisixFactory.Apisix().V2beta2().ApisixRoutes().Lister(),
		apisixFactory.Apisix().V2beta3().ApisixRoutes().Lister(),
		apisixFactory.Apisix().V2().ApisixRoutes().Lister(),
	)
	apisixTlsLister := kube.NewApisixTlsLister(
		apisixFactory.Apisix().V2beta3().ApisixTlses().Lister(),
		apisixFactory.Apisix().V2().ApisixTlses().Lister(),
	)
	apisixClusterConfigLister := kube.NewApisixClusterConfigLister(
		apisixFactory.Apisix().V2beta3().ApisixClusterConfigs().Lister(),
		apisixFactory.Apisix().V2().ApisixClusterConfigs().Lister(),
	)
	apisixConsumerLister := kube.NewApisixConsumerLister(
		apisixFactory.Apisix().V2beta3().ApisixConsumers().Lister(),
		apisixFactory.Apisix().V2().ApisixConsumers().Lister(),
	)
	apisixPluginConfigLister := kube.NewApisixPluginConfigLister(
		apisixFactory.Apisix().V2beta3().ApisixPluginConfigs().Lister(),
		apisixFactory.Apisix().V2().ApisixPluginConfigs().Lister(),
	)

	p.apisixUpstreamController = newApisixUpstreamController(c, p.NotifyApisixUpstreamChange)
	p.apisixRouteController = newApisixRouteController(c, p.apisixRouteInformer, apisixRouteLister)
	p.apisixTlsController = newApisixTlsController(c, p.apisixTlsInformer, apisixTlsLister)
	p.apisixClusterConfigController = newApisixClusterConfigController(c, p.apisixClusterConfigInformer, apisixClusterConfigLister)
	p.apisixConsumerController = newApisixConsumerController(c, p.apisixConsumerInformer, apisixConsumerLister)
	p.apisixPluginConfigController = newApisixPluginConfigController(c, p.apisixPluginConfigInformer, apisixPluginConfigLister)

	return p, p.apisixTranslator, nil
}

func (p *apisixProvider) Run(ctx context.Context) {
	e := utils.ParallelExecutor{}

	e.Add(func() {
		p.apisixRouteInformer.Run(ctx.Done())
	})
	e.Add(func() {
		p.apisixTlsInformer.Run(ctx.Done())
	})
	e.Add(func() {
		p.apisixClusterConfigInformer.Run(ctx.Done())
	})
	e.Add(func() {
		p.apisixConsumerInformer.Run(ctx.Done())
	})
	e.Add(func() {
		p.apisixPluginConfigInformer.Run(ctx.Done())
	})

	e.Add(func() {
		p.apisixUpstreamController.run(ctx)
	})
	e.Add(func() {
		p.apisixRouteController.run(ctx)
	})
	e.Add(func() {
		p.apisixTlsController.run(ctx)
	})
	e.Add(func() {
		p.apisixClusterConfigController.run(ctx)
	})
	e.Add(func() {
		p.apisixConsumerController.run(ctx)
	})
	e.Add(func() {
		p.apisixPluginConfigController.run(ctx)
	})

	e.Wait()
}

func (p *apisixProvider) ResourceSync() {
	e := utils.ParallelExecutor{}

	e.Add(p.apisixUpstreamController.ResourceSync)
	e.Add(p.apisixRouteController.ResourceSync)
	e.Add(p.apisixTlsController.ResourceSync)
	e.Add(p.apisixClusterConfigController.ResourceSync)
	e.Add(p.apisixConsumerController.ResourceSync)
	e.Add(p.apisixPluginConfigController.ResourceSync)

	e.Wait()
}

<<<<<<< HEAD
func (p *apisixProvider) NotifyServiceAdd(key string) {
	p.apisixRouteController.NotifyServiceAdd(key)
}

func (p *apisixProvider) NotifyApisixUpstreamChange(key string) {
	p.apisixRouteController.NotifyApisixUpstreamChange(key)
}

func (p *apisixProvider) GetSslFromSecretKey(secretMapKey string) *sync.Map {
	ssls, ok := p.apisixTlsController.secretSSLMap.Load(secretMapKey)
	if !ok {
		// This secret is not concerned.
		return nil
	}
	sslMap := ssls.(*sync.Map)
	return sslMap
=======
func (p *apisixProvider) SyncSecretChange(ctx context.Context, ev *types.Event, secret *corev1.Secret, secretMapKey string) {
	p.apisixTlsController.SyncSecretChange(ctx, ev, secret, secretMapKey)
>>>>>>> 7a6dcfbb
}<|MERGE_RESOLUTION|>--- conflicted
+++ resolved
@@ -205,7 +205,6 @@
 	e.Wait()
 }
 
-<<<<<<< HEAD
 func (p *apisixProvider) NotifyServiceAdd(key string) {
 	p.apisixRouteController.NotifyServiceAdd(key)
 }
@@ -214,16 +213,6 @@
 	p.apisixRouteController.NotifyApisixUpstreamChange(key)
 }
 
-func (p *apisixProvider) GetSslFromSecretKey(secretMapKey string) *sync.Map {
-	ssls, ok := p.apisixTlsController.secretSSLMap.Load(secretMapKey)
-	if !ok {
-		// This secret is not concerned.
-		return nil
-	}
-	sslMap := ssls.(*sync.Map)
-	return sslMap
-=======
 func (p *apisixProvider) SyncSecretChange(ctx context.Context, ev *types.Event, secret *corev1.Secret, secretMapKey string) {
 	p.apisixTlsController.SyncSecretChange(ctx, ev, secret, secretMapKey)
->>>>>>> 7a6dcfbb
 }