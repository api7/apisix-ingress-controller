--- conflicted
+++ resolved
@@ -325,14 +325,12 @@
 		route.EnableWebsocket = part.Websocket
 		route.Plugins = pluginMap
 		route.Timeout = timeout
-<<<<<<< HEAD
 		route.FilterFunc = part.Match.FilterFunc
-=======
+
 		for k, v := range ar.ObjectMeta.Labels {
 			route.Metadata.Labels[k] = v
 		}
 
->>>>>>> 486b46ab
 		ctx.AddRoute(route)
 
 		// --- translate "Backends" ---
