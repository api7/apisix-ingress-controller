// Licensed to the Apache Software Foundation (ASF) under one or more
// contributor license agreements.  See the NOTICE file distributed with
// this work for additional information regarding copyright ownership.
// The ASF licenses this file to You under the Apache License, Version 2.0
// (the "License"); you may not use this file except in compliance with
// the License.  You may obtain a copy of the License at
//
//	http://www.apache.org/licenses/LICENSE-2.0
//
// Unless required by applicable law or agreed to in writing, software
// distributed under the License is distributed on an "AS IS" BASIS,
// WITHOUT WARRANTIES OR CONDITIONS OF ANY KIND, either express or implied.
// See the License for the specific language governing permissions and
// limitations under the License.
package apisix

import (
	"context"
	"fmt"
	"reflect"
	"time"

	"go.uber.org/zap"
	"gopkg.in/go-playground/pool.v3"
	v1 "k8s.io/api/core/v1"
	k8serrors "k8s.io/apimachinery/pkg/api/errors"
	"k8s.io/apimachinery/pkg/api/meta"
	metav1 "k8s.io/apimachinery/pkg/apis/meta/v1"
	"k8s.io/apimachinery/pkg/runtime"
	"k8s.io/client-go/tools/cache"
	"k8s.io/client-go/util/workqueue"

	"github.com/apache/apisix-ingress-controller/pkg/config"
	"github.com/apache/apisix-ingress-controller/pkg/kube"
	configv2 "github.com/apache/apisix-ingress-controller/pkg/kube/apisix/apis/config/v2"
	configv2beta3 "github.com/apache/apisix-ingress-controller/pkg/kube/apisix/apis/config/v2beta3"
	"github.com/apache/apisix-ingress-controller/pkg/log"
	"github.com/apache/apisix-ingress-controller/pkg/providers/translation"
	"github.com/apache/apisix-ingress-controller/pkg/providers/utils"
	"github.com/apache/apisix-ingress-controller/pkg/types"
)

type apisixPluginConfigController struct {
	*apisixCommon

	workqueue workqueue.RateLimitingInterface
	workers   int
	pool      pool.Pool
}

func newApisixPluginConfigController(common *apisixCommon) *apisixPluginConfigController {
	c := &apisixPluginConfigController{
		apisixCommon: common,
		workqueue:    workqueue.NewNamedRateLimitingQueue(workqueue.NewItemFastSlowRateLimiter(1*time.Second, 60*time.Second, 5), "ApisixPluginConfig"),
		workers:      1,
		pool:         pool.NewLimited(1),
	}

	c.ApisixPluginConfigInformer.AddEventHandler(
		cache.ResourceEventHandlerFuncs{
			AddFunc:    c.onAdd,
			UpdateFunc: c.onUpdate,
			DeleteFunc: c.onDelete,
		},
	)
	return c
}

func (c *apisixPluginConfigController) run(ctx context.Context) {
	log.Info("ApisixPluginConfig controller started")
	defer log.Info("ApisixPluginConfig controller exited")
	defer c.workqueue.ShutDown()

	for i := 0; i < c.workers; i++ {
		go c.runWorker(ctx)
	}
	<-ctx.Done()
}

func (c *apisixPluginConfigController) runWorker(ctx context.Context) {
	for {
		obj, quit := c.workqueue.Get()
		if quit {
			return
		}
		err := c.sync(ctx, obj.(*types.Event))
		c.workqueue.Done(obj)
		c.handleSyncErr(obj, err)
	}
}

func (c *apisixPluginConfigController) sync(ctx context.Context, ev *types.Event) error {
	obj := ev.Object.(kube.ApisixPluginConfigEvent)
	namespace, name, err := cache.SplitMetaNamespaceKey(obj.Key)
	if err != nil {
		log.Errorf("invalid resource key: %s", obj.Key)
		return err
	}
	var (
		apc  kube.ApisixPluginConfig
		tctx *translation.TranslateContext
	)
	switch obj.GroupVersion {
	case config.ApisixV2beta3:
		apc, err = c.ApisixPluginConfigLister.V2beta3(namespace, name)
	case config.ApisixV2:
		apc, err = c.ApisixPluginConfigLister.V2(namespace, name)
	default:
		return fmt.Errorf("unsupported ApisixPluginConfig group version %s", obj.GroupVersion)
	}
	if err != nil {
		if !k8serrors.IsNotFound(err) {
			log.Errorw("failed to get ApisixPluginConfig",
				zap.String("version", obj.GroupVersion),
				zap.String("key", obj.Key),
				zap.Error(err),
			)
			return err
		}

		if ev.Type == types.EventSync {
			// ignore not found error in delay sync
			return nil
		}
		if ev.Type != types.EventDelete {
			log.Warnw("ApisixPluginConfig was deleted before it can be delivered",
				zap.String("key", obj.Key),
				zap.String("version", obj.GroupVersion),
			)
			return nil
		}
	}
	if ev.Type == types.EventDelete {
		if apc != nil {
			// We still find the resource while we are processing the DELETE event,
			// that means object with same namespace and name was created, discarding
			// this stale DELETE event.
			log.Warnw("discard the stale ApisixPluginConfig delete event since the resource still exists",
				zap.String("key", obj.Key),
			)
			return nil
		}
		apc = ev.Tombstone.(kube.ApisixPluginConfig)
	}
	// translator phase: translate resource, construction data plance context
	var errRecord error
	{
		switch obj.GroupVersion {
		case config.ApisixV2beta3:
			if ev.Type != types.EventDelete {
				tctx, err = c.translator.TranslatePluginConfigV2beta3(apc.V2beta3())
			} else {
				tctx, err = c.translator.GeneratePluginConfigV2beta3DeleteMark(apc.V2beta3())
			}
			if err != nil {
				log.Errorw("failed to translate ApisixPluginConfig v2beta3",
					zap.Error(err),
					zap.Any("object", apc),
				)
				errRecord = err
				goto updatestatus
			}
		case config.ApisixV2:
			if ev.Type != types.EventDelete {
				tctx, err = c.translator.TranslatePluginConfigV2(apc.V2())
			} else {
				tctx, err = c.translator.GeneratePluginConfigV2DeleteMark(apc.V2())
			}
			if err != nil {
				log.Errorw("failed to translate ApisixPluginConfig v2",
					zap.Error(err),
					zap.Any("object", apc),
				)
				errRecord = err
				goto updatestatus
			}
		}

	}
	// sync phase: Use context update data palne
	{
		log.Debugw("translated ApisixPluginConfig",
			zap.Any("pluginConfigs", tctx.PluginConfigs),
		)
		m := &utils.Manifest{
			PluginConfigs: tctx.PluginConfigs,
		}

		var (
			added   *utils.Manifest
			updated *utils.Manifest
			deleted *utils.Manifest
		)

		if ev.Type == types.EventDelete {
			deleted = m
		} else if ev.Type == types.EventAdd {
			added = m
		} else {
			var oldCtx *translation.TranslateContext
			switch obj.GroupVersion {
			case config.ApisixV2beta3:
				oldCtx, err = c.translator.TranslatePluginConfigV2beta3(obj.OldObject.V2beta3())
			case config.ApisixV2:
				oldCtx, err = c.translator.TranslatePluginConfigV2(obj.OldObject.V2())
			}
			if err != nil {
				log.Errorw("failed to translate old ApisixPluginConfig",
					zap.String("version", obj.GroupVersion),
					zap.String("event", "update"),
					zap.Error(err),
					zap.Any("ApisixPluginConfig", apc),
				)
				errRecord = err
				goto updatestatus
			}

			om := &utils.Manifest{
				PluginConfigs: oldCtx.PluginConfigs,
			}
			added, updated, deleted = m.Diff(om)
		}

		if err := c.SyncManifests(ctx, added, updated, deleted); err != nil {
			log.Errorw("failed to sync ApisixPluginConfig to apisix",
				zap.Error(err),
			)
			errRecord = err
			goto updatestatus
		}
	}
updatestatus:
	c.pool.Queue(func(wu pool.WorkUnit) (interface{}, error) {
		if wu.IsCancelled() {
			return nil, nil
		}
		c.updateStatus(apc, errRecord)
		return true, nil
	})
	return errRecord
}

func (c *apisixPluginConfigController) updateStatus(obj kube.ApisixPluginConfig, statusErr error) {
	if obj == nil {
		return
	}
	var (
		apc       kube.ApisixPluginConfig
		err       error
		namespace = obj.GetNamespace()
		name      = obj.GetName()
	)

<<<<<<< HEAD
	switch obj.GroupVersion() {
	case config.ApisixV2beta3:
		apc, err = c.ApisixPluginConfigLister.V2beta3(namespace, name)
	case config.ApisixV2:
		apc, err = c.ApisixPluginConfigLister.V2(namespace, name)
	}
	if err != nil {
		if !k8serrors.IsNotFound(err) {
			log.Warnw("failed to update status, unable to get ApisixPluginConfig",
=======
	if ev.Type == types.EventDelete {
		deleted = m
	} else if ev.Type.IsAddEvent() {
		added = m
	} else {
		var oldCtx *translation.TranslateContext
		switch obj.GroupVersion {
		case config.ApisixV2beta3:
			oldCtx, err = c.translator.TranslatePluginConfigV2beta3(obj.OldObject.V2beta3())
		case config.ApisixV2:
			oldCtx, err = c.translator.TranslatePluginConfigV2(obj.OldObject.V2())
		}
		if err != nil {
			log.Errorw("failed to translate old ApisixPluginConfig",
				zap.String("version", obj.GroupVersion),
				zap.String("event", "update"),
>>>>>>> 38710e71
				zap.Error(err),
				zap.String("name", name),
				zap.String("namespace", namespace),
			)
		}
		return
	}
	if apc.ResourceVersion() != obj.ResourceVersion() {
		return
	}
	var (
		reason    = utils.ResourceSynced
		condition = metav1.ConditionTrue
	)
	if statusErr != nil {
		reason = utils.ResourceSyncAborted
		condition = metav1.ConditionFalse
	}
	switch obj.GroupVersion() {
	case config.ApisixV2beta3:
		c.RecordEvent(apc.V2beta3(), v1.EventTypeNormal, reason, statusErr)
		c.recordStatus(apc.V2beta3(), reason, statusErr, condition, apc.GetGeneration())
	case config.ApisixV2:
		c.RecordEvent(apc.V2(), v1.EventTypeNormal, reason, statusErr)
		c.recordStatus(apc.V2(), reason, statusErr, condition, apc.GetGeneration())
	}
<<<<<<< HEAD
=======

	return c.SyncManifests(ctx, added, updated, deleted, ev.Type.IsSyncEvent())
>>>>>>> 38710e71
}

func (c *apisixPluginConfigController) handleSyncErr(obj interface{}, errOrigin error) {
	if errOrigin == nil {
		c.workqueue.Forget(obj)
		c.MetricsCollector.IncrSyncOperation("PluginConfig", "success")
		return
	}
	ev := obj.(*types.Event)
	if k8serrors.IsNotFound(errOrigin) && ev.Type != types.EventDelete {
		log.Infow("sync ApisixPluginConfig but not found, ignore",
			zap.String("event_type", ev.Type.String()),
			zap.String("ApisixPluginConfig", ev.Object.(kube.ApisixPluginConfigEvent).Key),
		)
		c.workqueue.Forget(obj)
		return
	}
	log.Warnw("sync ApisixPluginConfig failed, will retry",
		zap.Any("object", obj),
		zap.Error(errOrigin),
	)
	c.workqueue.Forget(obj)
	c.MetricsCollector.IncrSyncOperation("PluginConfig", "failure")
}

func (c *apisixPluginConfigController) onAdd(obj interface{}) {
	key, err := cache.MetaNamespaceKeyFunc(obj)
	if err != nil {
		log.Errorf("found ApisixPluginConfig resource with bad meta namespace key: %s", err)
		return
	}
	apc := kube.MustNewApisixPluginConfig(obj)
	if !c.isEffective(apc) {
		return
	}
	if !c.namespaceProvider.IsWatchingNamespace(key) {
		return
	}
	log.Debugw("ApisixPluginConfig add event arrived",
		zap.Any("object", obj))

	c.workqueue.Add(&types.Event{
		Type: types.EventAdd,
		Object: kube.ApisixPluginConfigEvent{
			Key:          key,
			GroupVersion: apc.GroupVersion(),
		},
	})

	c.MetricsCollector.IncrEvents("PluginConfig", "add")
}

func (c *apisixPluginConfigController) onUpdate(oldObj, newObj interface{}) {
	prev := kube.MustNewApisixPluginConfig(oldObj)
	curr := kube.MustNewApisixPluginConfig(newObj)
	if prev.ResourceVersion() >= curr.ResourceVersion() {
		return
	}
	// Updates triggered by status are ignored.
	if prev.GetGeneration() == curr.GetGeneration() && prev.GetUID() == curr.GetUID() {
		switch curr.GroupVersion() {
		case config.ApisixV2:
			if reflect.DeepEqual(prev.V2().Spec, curr.V2().Spec) && !reflect.DeepEqual(prev.V2().Status, curr.V2().Status) {
				return
			}
		}
	}
	key, err := cache.MetaNamespaceKeyFunc(newObj)
	if err != nil {
		log.Errorf("found ApisixPluginConfig resource with bad meta namespace key: %s", err)
		return
	}
	if !c.isEffective(curr) {
		return
	}
	if !c.namespaceProvider.IsWatchingNamespace(key) {
		return
	}
	log.Debugw("ApisixPluginConfig update event arrived",
		zap.Any("new object", curr),
		zap.Any("old object", prev),
	)
	c.workqueue.Add(&types.Event{
		Type: types.EventUpdate,
		Object: kube.ApisixPluginConfigEvent{
			Key:          key,
			GroupVersion: curr.GroupVersion(),
			OldObject:    prev,
		},
	})

	c.MetricsCollector.IncrEvents("PluginConfig", "update")
}

func (c *apisixPluginConfigController) onDelete(obj interface{}) {
	apc, err := kube.NewApisixPluginConfig(obj)
	if err != nil {
		tombstone, ok := obj.(cache.DeletedFinalStateUnknown)
		if !ok {
			return
		}
		apc = kube.MustNewApisixPluginConfig(tombstone)
	}
	key, err := cache.DeletionHandlingMetaNamespaceKeyFunc(obj)
	if err != nil {
		log.Errorf("found ApisixPluginConfig resource with bad meta namesapce key: %s", err)
		return
	}
	if !c.isEffective(apc) {
		return
	}
	if !c.namespaceProvider.IsWatchingNamespace(key) {
		return
	}
	log.Debugw("ApisixPluginConfig delete event arrived",
		zap.Any("final state", apc),
	)

	c.workqueue.Add(&types.Event{
		Type: types.EventDelete,
		Object: kube.ApisixPluginConfigEvent{
			Key:          key,
			GroupVersion: apc.GroupVersion(),
		},
		Tombstone: apc,
	})

	c.MetricsCollector.IncrEvents("PluginConfig", "delete")
}

func (c *apisixPluginConfigController) ResourceSync(interval time.Duration) {
	objs := c.ApisixPluginConfigInformer.GetIndexer().List()
	delay := GetSyncDelay(interval, len(objs))

	for i, obj := range objs {
		key, err := cache.MetaNamespaceKeyFunc(obj)
		if err != nil {
			log.Errorw("ApisixPluginConfig sync failed, found ApisixPluginConfig resource with bad meta namespace key", zap.String("error", err.Error()))
			continue
		}
		apc := kube.MustNewApisixPluginConfig(obj)
		if !c.isEffective(apc) {
			continue
		}
		if !c.namespaceProvider.IsWatchingNamespace(key) {
			continue
		}
		log.Debugw("ResourceSync",
			zap.String("resource", "ApisixPluginConfig"),
			zap.String("key", key),
			zap.Duration("calc_delay", delay),
			zap.Int("i", i),
			zap.Duration("delay", delay*time.Duration(i)),
		)
		c.workqueue.AddAfter(&types.Event{
			Type: types.EventSync,
			Object: kube.ApisixPluginConfigEvent{
				Key:          key,
				GroupVersion: apc.GroupVersion(),
			},
		}, delay*time.Duration(i))
	}
}

// recordStatus record resources status
func (c *apisixPluginConfigController) recordStatus(at interface{}, reason string, err error, status metav1.ConditionStatus, generation int64) {
	if c.Kubernetes.DisableStatusUpdates {
		return
	}
	// build condition
	message := utils.CommonSuccessMessage
	if err != nil {
		message = err.Error()
	}
	condition := metav1.Condition{
		Type:               utils.ConditionType,
		Reason:             reason,
		Status:             status,
		Message:            message,
		ObservedGeneration: generation,
	}
	log.Errorw("update status apisixpluginconfig", zap.Any("conditions", condition))
	apisixClient := c.KubeClient.APISIXClient

	if kubeObj, ok := at.(runtime.Object); ok {
		at = kubeObj.DeepCopyObject()
	}

	switch v := at.(type) {
	case *configv2beta3.ApisixPluginConfig:
		// set to status
		if v.Status.Conditions == nil {
			conditions := make([]metav1.Condition, 0)
			v.Status.Conditions = conditions
		}
		if utils.VerifyGeneration(&v.Status.Conditions, condition) {
			meta.SetStatusCondition(&v.Status.Conditions, condition)
			if _, errRecord := apisixClient.ApisixV2beta3().ApisixPluginConfigs(v.Namespace).
				UpdateStatus(context.TODO(), v, metav1.UpdateOptions{}); errRecord != nil {
				log.Errorw("failed to record status change for ApisixPluginConfig",
					zap.Error(errRecord),
					zap.String("name", v.Name),
					zap.String("namespace", v.Namespace),
				)
			}
		}
	case *configv2.ApisixPluginConfig:
		namespace := v.Namespace
		name := v.Name
		v, _ = apisixClient.ApisixV2().ApisixPluginConfigs(namespace).Get(context.TODO(), name, metav1.GetOptions{})

		// set to status
		if v.Status.Conditions == nil {
			conditions := make([]metav1.Condition, 0)
			v.Status.Conditions = conditions
		}
		if utils.VerifyConditions(&v.Status.Conditions, condition) {
			meta.SetStatusCondition(&v.Status.Conditions, condition)
			if _, errRecord := apisixClient.ApisixV2().ApisixPluginConfigs(v.Namespace).
				UpdateStatus(context.TODO(), v, metav1.UpdateOptions{}); errRecord != nil {
				log.Errorw("failed to record status change for ApisixPluginConfig",
					zap.Error(errRecord),
					zap.String("name", v.Name),
					zap.String("namespace", v.Namespace),
				)
			}
		}
	default:
		// This should not be executed
		log.Errorf("unsupported resource record: %s", v)
	}
}

func (c *apisixPluginConfigController) isEffective(apc kube.ApisixPluginConfig) bool {
	if apc.GroupVersion() == config.ApisixV2 {
		ingClassName := apc.V2().Spec.IngressClassName
		ok := utils.MatchCRDsIngressClass(ingClassName, c.Kubernetes.IngressClass)
		if !ok {
			log.Debugw("IngressClass: ApisixPluginConfig ignored",
				zap.String("key", apc.V2().Namespace+"/"+apc.V2().Name),
				zap.String("ingressClass", apc.V2().Spec.IngressClassName),
			)
		}

		return ok
	}
	// Compatible with legacy versions
	return true
}<|MERGE_RESOLUTION|>--- conflicted
+++ resolved
@@ -221,7 +221,7 @@
 			added, updated, deleted = m.Diff(om)
 		}
 
-		if err := c.SyncManifests(ctx, added, updated, deleted); err != nil {
+		if err := c.SyncManifests(ctx, added, updated, deleted, ev.Type.IsSyncEvent()); err != nil {
 			log.Errorw("failed to sync ApisixPluginConfig to apisix",
 				zap.Error(err),
 			)
@@ -251,7 +251,6 @@
 		name      = obj.GetName()
 	)
 
-<<<<<<< HEAD
 	switch obj.GroupVersion() {
 	case config.ApisixV2beta3:
 		apc, err = c.ApisixPluginConfigLister.V2beta3(namespace, name)
@@ -261,24 +260,6 @@
 	if err != nil {
 		if !k8serrors.IsNotFound(err) {
 			log.Warnw("failed to update status, unable to get ApisixPluginConfig",
-=======
-	if ev.Type == types.EventDelete {
-		deleted = m
-	} else if ev.Type.IsAddEvent() {
-		added = m
-	} else {
-		var oldCtx *translation.TranslateContext
-		switch obj.GroupVersion {
-		case config.ApisixV2beta3:
-			oldCtx, err = c.translator.TranslatePluginConfigV2beta3(obj.OldObject.V2beta3())
-		case config.ApisixV2:
-			oldCtx, err = c.translator.TranslatePluginConfigV2(obj.OldObject.V2())
-		}
-		if err != nil {
-			log.Errorw("failed to translate old ApisixPluginConfig",
-				zap.String("version", obj.GroupVersion),
-				zap.String("event", "update"),
->>>>>>> 38710e71
 				zap.Error(err),
 				zap.String("name", name),
 				zap.String("namespace", namespace),
@@ -305,11 +286,6 @@
 		c.RecordEvent(apc.V2(), v1.EventTypeNormal, reason, statusErr)
 		c.recordStatus(apc.V2(), reason, statusErr, condition, apc.GetGeneration())
 	}
-<<<<<<< HEAD
-=======
-
-	return c.SyncManifests(ctx, added, updated, deleted, ev.Type.IsSyncEvent())
->>>>>>> 38710e71
 }
 
 func (c *apisixPluginConfigController) handleSyncErr(obj interface{}, errOrigin error) {
