--- conflicted
+++ resolved
@@ -16,21 +16,17 @@
 // under the License.
 package types
 
-<<<<<<< HEAD
 import (
 	"github.com/apache/apisix-ingress-controller/pkg/providers/utils"
-	gatewayv1alpha2 "sigs.k8s.io/gateway-api/apis/v1alpha2"
+	gatewayv1beta1 "sigs.k8s.io/gateway-api/apis/v1beta1"
 )
 
 const (
-	KindTCPRoute  gatewayv1alpha2.Kind = "TCPRoute"
-	KindTLSRoute  gatewayv1alpha2.Kind = "TLSRoute"
-	KindHTTPRoute gatewayv1alpha2.Kind = "HTTPRoute"
-	KindUDPRoute  gatewayv1alpha2.Kind = "UDPRoute"
+	KindTCPRoute  gatewayv1beta1.Kind = "TCPRoute"
+	KindTLSRoute  gatewayv1beta1.Kind = "TLSRoute"
+	KindHTTPRoute gatewayv1beta1.Kind = "HTTPRoute"
+	KindUDPRoute  gatewayv1beta1.Kind = "UDPRoute"
 )
-=======
-import gatewayv1beta1 "sigs.k8s.io/gateway-api/apis/v1beta1"
->>>>>>> d95ae083
 
 type ListenerConf struct {
 	// Gateway namespace
@@ -39,17 +35,16 @@
 	Name string
 
 	SectionName string
-<<<<<<< HEAD
-	Protocol    gatewayv1alpha2.ProtocolType
-	Port        gatewayv1alpha2.PortNumber
-	Hostname    *gatewayv1alpha2.Hostname
+	Protocol    gatewayv1beta1.ProtocolType
+	Port        gatewayv1beta1.PortNumber
+	Hostname    *gatewayv1beta1.Hostname
 
 	// namespace selector of AllowedRoutes
-	RouteNamespace *gatewayv1alpha2.RouteNamespaces
-	AllowedKinds   []gatewayv1alpha2.RouteGroupKind
+	RouteNamespace *gatewayv1beta1.RouteNamespaces
+	AllowedKinds   []gatewayv1beta1.RouteGroupKind
 }
 
-func (c *ListenerConf) IsAllowedKind(r gatewayv1alpha2.RouteGroupKind) bool {
+func (c *ListenerConf) IsAllowedKind(r gatewayv1beta1.RouteGroupKind) bool {
 	if len(c.AllowedKinds) == 0 {
 		return true
 	}
@@ -62,7 +57,7 @@
 	return false
 }
 
-func (c *ListenerConf) IsHostnameMatch(hostnames []gatewayv1alpha2.Hostname) bool {
+func (c *ListenerConf) IsHostnameMatch(hostnames []gatewayv1beta1.Hostname) bool {
 	if c.Hostname == nil || len(hostnames) == 0 {
 		return true
 	}
@@ -82,12 +77,4 @@
 		return false
 	}
 	return true
-=======
-	Protocol    gatewayv1beta1.ProtocolType
-	Port        gatewayv1beta1.PortNumber
-
-	// namespace selector of AllowedRoutes
-	RouteNamespace *gatewayv1beta1.RouteNamespaces
-	AllowedKinds   []gatewayv1beta1.RouteGroupKind
->>>>>>> d95ae083
 }