--- conflicted
+++ resolved
@@ -122,7 +122,7 @@
 		}
 		httpRoute = ev.Tombstone.(*gatewayv1beta1.HTTPRoute)
 	}
-	err = c.controller.validator.ValidateCommonRouteV1Alpha2(httpRoute)
+	err = c.controller.validator.ValidateCommonRoute(httpRoute)
 	if err != nil {
 		log.Errorw("failed to validate gateway HTTPRoute",
 			zap.Error(err),
@@ -131,12 +131,8 @@
 		return err
 	}
 
-<<<<<<< HEAD
-	tctx, err := c.controller.translator.TranslateGatewayHTTPRouteV1Alpha2(httpRoute)
-=======
 	tctx, err := c.controller.translator.TranslateGatewayHTTPRouteV1beta1(httpRoute)
 
->>>>>>> d95ae083
 	if err != nil {
 		log.Errorw("failed to translate gateway HTTPRoute",
 			zap.Error(err),
