--- conflicted
+++ resolved
@@ -321,10 +321,7 @@
 	metav1.TypeMeta   `json:",inline" yaml:",inline"`
 	metav1.ObjectMeta `json:"metadata,omitempty" yaml:"metadata,omitempty"`
 	Spec              ApisixConsumerSpec `json:"spec,omitempty" yaml:"spec,omitempty"`
-<<<<<<< HEAD
-=======
 	Status            ApisixStatus       `json:"status,omitempty" yaml:"status,omitempty"`
->>>>>>> bc71e3e2
 }
 
 // ApisixConsumerSpec defines the desired state of ApisixConsumer.
