--- conflicted
+++ resolved
@@ -339,11 +339,8 @@
 type ApisixConsumerAuthParameter struct {
 	BasicAuth *ApisixConsumerBasicAuth `json:"basicAuth,omitempty" yaml:"basicAuth"`
 	KeyAuth   *ApisixConsumerKeyAuth   `json:"keyAuth,omitempty" yaml:"keyAuth"`
-<<<<<<< HEAD
 	WolfRBAC  *ApisixConsumerWolfRBAC  `json:"wolfRBAC,omitempty" yaml:"wolfRBAC"`
-=======
 	JwtAuth   *ApisixConsumerJwtAuth   `json:"jwtAuth,omitempty" yaml:"jwtAuth"`
->>>>>>> 3cccd566
 }
 
 // ApisixConsumerBasicAuth defines the configuration for basic auth.
@@ -369,7 +366,6 @@
 	Key string `json:"key" yaml:"key"`
 }
 
-<<<<<<< HEAD
 // ApisixConsumerWolfRBAC defines the configuration for the wolf-rbac auth.
 type ApisixConsumerWolfRBAC struct {
 	SecretRef *corev1.LocalObjectReference `json:"secretRef,omitempty" yaml:"secretRef,omitempty"`
@@ -381,7 +377,8 @@
 	Server       string `json:"server,omitempty" yaml:"server,omitempty"`
 	Appid        string `json:"appid,omitempty" yaml:"appid,omitempty"`
 	HeaderPrefix string `json:"header_prefix,omitempty" yaml:"header_prefix,omitempty"`
-=======
+}
+
 // ApisixConsumerJwtAuth defines the configuration for the jwt auth.
 type ApisixConsumerJwtAuth struct {
 	SecretRef *corev1.LocalObjectReference `json:"secretRef,omitempty" yaml:"secretRef,omitempty"`
@@ -397,7 +394,6 @@
 	Algorithm    string `json:"algorithm,omitempty" yaml:"algorithm,omitempty"`
 	Exp          int64  `json:"exp,omitempty" yaml:"exp,omitempty"`
 	Base64Secret bool   `json:"base64_secret,omitempty" yaml:"base64_secret,omitempty"`
->>>>>>> 3cccd566
 }
 
 // +k8s:deepcopy-gen:interfaces=k8s.io/apimachinery/pkg/runtime.Object
