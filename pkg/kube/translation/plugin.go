// Licensed to the Apache Software Foundation (ASF) under one or more
// contributor license agreements.  See the NOTICE file distributed with
// this work for additional information regarding copyright ownership.
// The ASF licenses this file to You under the Apache License, Version 2.0
// (the "License"); you may not use this file except in compliance with
// the License.  You may obtain a copy of the License at
//
//     http://www.apache.org/licenses/LICENSE-2.0
//
// Unless required by applicable law or agreed to in writing, software
// distributed under the License is distributed on an "AS IS" BASIS,
// WITHOUT WARRANTIES OR CONDITIONS OF ANY KIND, either express or implied.
// See the License for the specific language governing permissions and
// limitations under the License.
package translation

import (
	"errors"
	"strconv"

	configv2 "github.com/apache/apisix-ingress-controller/pkg/kube/apisix/apis/config/v2"
	configv2beta3 "github.com/apache/apisix-ingress-controller/pkg/kube/apisix/apis/config/v2beta3"
	apisixv1 "github.com/apache/apisix-ingress-controller/pkg/types/apisix/v1"
)

var (
	_errKeyNotFoundOrInvalid      = errors.New("key \"key\" not found or invalid in secret")
	_errUsernameNotFoundOrInvalid = errors.New("key \"username\" not found or invalid in secret")
	_errPasswordNotFoundOrInvalid = errors.New("key \"password\" not found or invalid in secret")

	_jwtAuthExpDefaultValue = int64(868400)
)

func (t *translator) translateTrafficSplitPlugin(ctx *TranslateContext, ns string, defaultBackendWeight int,
	backends []configv2.ApisixRouteHTTPBackend) (*apisixv1.TrafficSplitConfig, error) {
	var (
		wups []apisixv1.TrafficSplitConfigRuleWeightedUpstream
	)

	for _, backend := range backends {
		svcClusterIP, svcPort, err := t.getServiceClusterIPAndPort(&backend, ns)
		if err != nil {
			return nil, err
		}
		ups, err := t.translateUpstream(ns, backend.ServiceName, backend.Subset, backend.ResolveGranularity, svcClusterIP, svcPort)
		if err != nil {
			return nil, err
		}
		ctx.addUpstream(ups)

		weight := _defaultWeight
		if backend.Weight != nil {
			weight = *backend.Weight
		}
		wups = append(wups, apisixv1.TrafficSplitConfigRuleWeightedUpstream{
			UpstreamID: ups.ID,
			Weight:     weight,
		})
	}

	// Finally append the default upstream in the route.
	wups = append(wups, apisixv1.TrafficSplitConfigRuleWeightedUpstream{
		Weight: defaultBackendWeight,
	})

	tsCfg := &apisixv1.TrafficSplitConfig{
		Rules: []apisixv1.TrafficSplitConfigRule{
			{
				WeightedUpstreams: wups,
			},
		},
	}
	return tsCfg, nil
}

func (t *translator) translateConsumerKeyAuthPlugin(consumerNamespace string, cfg *configv2beta3.ApisixConsumerKeyAuth) (*apisixv1.KeyAuthConsumerConfig, error) {
	if cfg.Value != nil {
		return &apisixv1.KeyAuthConsumerConfig{Key: cfg.Value.Key}, nil
	}

	sec, err := t.SecretLister.Secrets(consumerNamespace).Get(cfg.SecretRef.Name)
	if err != nil {
		return nil, err
	}
	raw, ok := sec.Data["key"]
	if !ok || len(raw) == 0 {
		return nil, _errKeyNotFoundOrInvalid
	}
	return &apisixv1.KeyAuthConsumerConfig{Key: string(raw)}, nil
}

func (t *translator) translateConsumerBasicAuthPlugin(consumerNamespace string, cfg *configv2beta3.ApisixConsumerBasicAuth) (*apisixv1.BasicAuthConsumerConfig, error) {
	if cfg.Value != nil {
		return &apisixv1.BasicAuthConsumerConfig{
			Username: cfg.Value.Username,
			Password: cfg.Value.Password,
		}, nil
	}

	sec, err := t.SecretLister.Secrets(consumerNamespace).Get(cfg.SecretRef.Name)
	if err != nil {
		return nil, err
	}
	raw1, ok := sec.Data["username"]
	if !ok || len(raw1) == 0 {
		return nil, _errUsernameNotFoundOrInvalid
	}
	raw2, ok := sec.Data["password"]
	if !ok || len(raw2) == 0 {
		return nil, _errPasswordNotFoundOrInvalid
	}
	return &apisixv1.BasicAuthConsumerConfig{
		Username: string(raw1),
		Password: string(raw2),
	}, nil
}

<<<<<<< HEAD
func (t *translator) translateConsumerWolfRBACPlugin(consumerNamespace string, cfg *configv2beta3.ApisixConsumerWolfRBAC) (*apisixv1.WolfRBACConsumerConfig, error) {
	if cfg.Value != nil {
		return &apisixv1.WolfRBACConsumerConfig{
			Server:       cfg.Value.Server,
			Appid:        cfg.Value.Appid,
			HeaderPrefix: cfg.Value.HeaderPrefix,
=======
func (t *translator) translateConsumerJwtAuthPlugin(consumerNamespace string, cfg *configv2beta3.ApisixConsumerJwtAuth) (*apisixv1.JwtAuthConsumerConfig, error) {
	if cfg.Value != nil {
		// The field exp must be a positive integer, default value 86400.
		if cfg.Value.Exp < 1 {
			cfg.Value.Exp = _jwtAuthExpDefaultValue
		}
		return &apisixv1.JwtAuthConsumerConfig{
			Key:          cfg.Value.Key,
			Secret:       cfg.Value.Secret,
			PublicKey:    cfg.Value.PublicKey,
			PrivateKey:   cfg.Value.PrivateKey,
			Algorithm:    cfg.Value.Algorithm,
			Exp:          cfg.Value.Exp,
			Base64Secret: cfg.Value.Base64Secret,
>>>>>>> 3cccd566
		}, nil
	}

	sec, err := t.SecretLister.Secrets(consumerNamespace).Get(cfg.SecretRef.Name)
	if err != nil {
		return nil, err
	}
<<<<<<< HEAD
	raw1 := sec.Data["server"]
	raw2 := sec.Data["appid"]
	raw3 := sec.Data["header_prefix"]
	return &apisixv1.WolfRBACConsumerConfig{
		Server:       string(raw1),
		Appid:        string(raw2),
		HeaderPrefix: string(raw3),
=======
	keyRaw, ok := sec.Data["key"]
	if !ok || len(keyRaw) == 0 {
		return nil, _errKeyNotFoundOrInvalid
	}
	base64SecretRaw := sec.Data["base64_secret"]
	var base64Secret bool
	if string(base64SecretRaw) == "true" {
		base64Secret = true
	}
	expRaw := sec.Data["exp"]
	exp, _ := strconv.ParseInt(string(expRaw), 10, 64)
	// The field exp must be a positive integer, default value 86400.
	if exp < 1 {
		exp = _jwtAuthExpDefaultValue
	}
	secretRaw := sec.Data["secret"]
	publicKeyRaw := sec.Data["public_key"]
	privateKeyRaw := sec.Data["private_key"]
	algorithmRaw := sec.Data["algorithm"]
	return &apisixv1.JwtAuthConsumerConfig{
		Key:          string(keyRaw),
		Secret:       string(secretRaw),
		PublicKey:    string(publicKeyRaw),
		PrivateKey:   string(privateKeyRaw),
		Algorithm:    string(algorithmRaw),
		Exp:          exp,
		Base64Secret: base64Secret,
>>>>>>> 3cccd566
	}, nil
}<|MERGE_RESOLUTION|>--- conflicted
+++ resolved
@@ -115,14 +115,28 @@
 	}, nil
 }
 
-<<<<<<< HEAD
 func (t *translator) translateConsumerWolfRBACPlugin(consumerNamespace string, cfg *configv2beta3.ApisixConsumerWolfRBAC) (*apisixv1.WolfRBACConsumerConfig, error) {
 	if cfg.Value != nil {
 		return &apisixv1.WolfRBACConsumerConfig{
 			Server:       cfg.Value.Server,
 			Appid:        cfg.Value.Appid,
 			HeaderPrefix: cfg.Value.HeaderPrefix,
-=======
+		}, nil
+	}
+	sec, err := t.SecretLister.Secrets(consumerNamespace).Get(cfg.SecretRef.Name)
+	if err != nil {
+		return nil, err
+	}
+	raw1 := sec.Data["server"]
+	raw2 := sec.Data["appid"]
+	raw3 := sec.Data["header_prefix"]
+	return &apisixv1.WolfRBACConsumerConfig{
+		Server:       string(raw1),
+		Appid:        string(raw2),
+		HeaderPrefix: string(raw3),
+	}, nil
+}
+
 func (t *translator) translateConsumerJwtAuthPlugin(consumerNamespace string, cfg *configv2beta3.ApisixConsumerJwtAuth) (*apisixv1.JwtAuthConsumerConfig, error) {
 	if cfg.Value != nil {
 		// The field exp must be a positive integer, default value 86400.
@@ -137,7 +151,6 @@
 			Algorithm:    cfg.Value.Algorithm,
 			Exp:          cfg.Value.Exp,
 			Base64Secret: cfg.Value.Base64Secret,
->>>>>>> 3cccd566
 		}, nil
 	}
 
@@ -145,15 +158,6 @@
 	if err != nil {
 		return nil, err
 	}
-<<<<<<< HEAD
-	raw1 := sec.Data["server"]
-	raw2 := sec.Data["appid"]
-	raw3 := sec.Data["header_prefix"]
-	return &apisixv1.WolfRBACConsumerConfig{
-		Server:       string(raw1),
-		Appid:        string(raw2),
-		HeaderPrefix: string(raw3),
-=======
 	keyRaw, ok := sec.Data["key"]
 	if !ok || len(keyRaw) == 0 {
 		return nil, _errKeyNotFoundOrInvalid
@@ -181,6 +185,5 @@
 		Algorithm:    string(algorithmRaw),
 		Exp:          exp,
 		Base64Secret: base64Secret,
->>>>>>> 3cccd566
 	}, nil
 }