// Licensed to the Apache Software Foundation (ASF) under one or more
// contributor license agreements.  See the NOTICE file distributed with
// this work for additional information regarding copyright ownership.
// The ASF licenses this file to You under the Apache License, Version 2.0
// (the "License"); you may not use this file except in compliance with
// the License.  You may obtain a copy of the License at
//
//     http://www.apache.org/licenses/LICENSE-2.0
//
// Unless required by applicable law or agreed to in writing, software
// distributed under the License is distributed on an "AS IS" BASIS,
// WITHOUT WARRANTIES OR CONDITIONS OF ANY KIND, either express or implied.
// See the License for the specific language governing permissions and
// limitations under the License.
package translation

import (
	"fmt"

	"github.com/apache/apisix-ingress-controller/pkg/types"

	corev1 "k8s.io/api/core/v1"
	k8serrors "k8s.io/apimachinery/pkg/api/errors"
	listerscorev1 "k8s.io/client-go/listers/core/v1"

	"github.com/apache/apisix-ingress-controller/pkg/kube"
	configv1 "github.com/apache/apisix-ingress-controller/pkg/kube/apisix/apis/config/v1"
	configv2alpha1 "github.com/apache/apisix-ingress-controller/pkg/kube/apisix/apis/config/v2alpha1"
	listersv1 "github.com/apache/apisix-ingress-controller/pkg/kube/apisix/client/listers/config/v1"
	apisixv1 "github.com/apache/apisix-ingress-controller/pkg/types/apisix/v1"
)

const (
	_defaultWeight = 100
)

type translateError struct {
	field  string
	reason string
}

func (te *translateError) Error() string {
	return fmt.Sprintf("%s: %s", te.field, te.reason)
}

// Translator translates Apisix* CRD resources to the description in APISIX.
type Translator interface {
	// TranslateUpstreamNodes translate Endpoints resources to APISIX Upstream nodes
	// according to the give port. Extra labels can be passed to filter the ultimate
	// upstream nodes.
	TranslateUpstreamNodes(*corev1.Endpoints, int32, types.Labels) (apisixv1.UpstreamNodes, error)
	// TranslateUpstreamConfig translates ApisixUpstreamConfig (part of ApisixUpstream)
	// to APISIX Upstream, it doesn't fill the the Upstream metadata and nodes.
	TranslateUpstreamConfig(*configv1.ApisixUpstreamConfig) (*apisixv1.Upstream, error)
	// TranslateUpstream composes an upstream according to the
	// given namespace, name (searching Service/Endpoints) and port (filtering Endpoints).
	// The returned Upstream doesn't have metadata info.
	// It doesn't assign any metadata fields, so it's caller's responsibility to decide
	// the metadata.
	// Note the subset is used to filter the ultimate node list, only pods whose labels
	// matching the subset labels (defined in ApisixUpstream) will be selected.
	// When the subset is not found, the node list will be empty. When the subset is empty,
	// all pods IP will be filled.
	TranslateUpstream(string, string, string, int32) (*apisixv1.Upstream, error)
	// TranslateIngress composes a couple of APISIX Routes and upstreams according
	// to the given Ingress resource.
	TranslateIngress(kube.Ingress) (*TranslateContext, error)
	// TranslateRouteV1 translates the configv1.ApisixRoute object into several Route
	// and Upstream resources.
	TranslateRouteV1(*configv1.ApisixRoute) (*TranslateContext, error)
	// TranslateRouteV2alpha1 translates the configv2alpha1.ApisixRoute object into several Route
	// and Upstream resources.
	TranslateRouteV2alpha1(*configv2alpha1.ApisixRoute) (*TranslateContext, error)
	// TranslateSSL translates the configv2alpha1.ApisixTls object into the APISIX SSL resource.
	TranslateSSL(*configv1.ApisixTls) (*apisixv1.Ssl, error)
	// TranslateClusterConfig translates the configv2alpha1.ApisixClusterConfig object into the APISIX
	// Global Rule resource.
	TranslateClusterConfig(*configv2alpha1.ApisixClusterConfig) (*apisixv1.GlobalRule, error)
	// TranslateApisixConsumer translates the configv2alpha1.APisixConsumer object into the APISIX Consumer
	// resource.
	TranslateApisixConsumer(*configv2alpha1.ApisixConsumer) (*apisixv1.Consumer, error)
}

// TranslatorOptions contains options to help Translator
// work well.
type TranslatorOptions struct {
<<<<<<< HEAD
	PodCache             types.PodCache
=======
>>>>>>> cddcd299
	PodLister            listerscorev1.PodLister
	EndpointsLister      listerscorev1.EndpointsLister
	ServiceLister        listerscorev1.ServiceLister
	ApisixUpstreamLister listersv1.ApisixUpstreamLister
	SecretLister         listerscorev1.SecretLister
}

type translator struct {
	*TranslatorOptions
}

// NewTranslator initializes a APISIX CRD resources Translator.
func NewTranslator(opts *TranslatorOptions) Translator {
	return &translator{
		TranslatorOptions: opts,
	}
}

func (t *translator) TranslateUpstreamConfig(au *configv1.ApisixUpstreamConfig) (*apisixv1.Upstream, error) {
	ups := apisixv1.NewDefaultUpstream()
	if err := t.translateUpstreamScheme(au.Scheme, ups); err != nil {
		return nil, err
	}
	if err := t.translateUpstreamLoadBalancer(au.LoadBalancer, ups); err != nil {
		return nil, err
	}
	if err := t.translateUpstreamHealthCheck(au.HealthCheck, ups); err != nil {
		return nil, err
	}
	if err := t.translateUpstreamRetriesAndTimeout(au.Retries, au.Timeout, ups); err != nil {
		return nil, err
	}
	return ups, nil
}

func (t *translator) TranslateUpstream(namespace, name, subset string, port int32) (*apisixv1.Upstream, error) {
	endpoints, err := t.EndpointsLister.Endpoints(namespace).Get(name)
	if err != nil {
		return nil, &translateError{
			field:  "endpoints",
			reason: err.Error(),
		}
	}
	au, err := t.ApisixUpstreamLister.ApisixUpstreams(namespace).Get(name)
	ups := apisixv1.NewDefaultUpstream()
	if err != nil {
		if k8serrors.IsNotFound(err) {
			// If subset in ApisixRoute is not empty but the ApisixUpstream resouce not found,
			// just set an empty node list.
			if subset != "" {
				ups.Nodes = apisixv1.UpstreamNodes{}
				return ups, nil
			}
		} else {
			return nil, &translateError{
				field:  "ApisixUpstream",
				reason: err.Error(),
			}
		}
	}
	var labels types.Labels
	if subset != "" {
		for _, ss := range au.Spec.Subsets {
			if ss.Name == subset {
				labels = ss.Labels
				break
			}
		}
	}
	// Filter nodes by subset.
	nodes, err := t.TranslateUpstreamNodes(endpoints, port, labels)
	if err != nil {
		return nil, err
	}
	ups.Nodes = nodes
	if au == nil {
		return ups, nil
	}

	upsCfg := &au.Spec.ApisixUpstreamConfig
	for _, pls := range au.Spec.PortLevelSettings {
		if pls.Port == port {
			upsCfg = &pls.ApisixUpstreamConfig
			break
		}
	}
	ups, err = t.TranslateUpstreamConfig(upsCfg)
	if err != nil {
		return nil, err
	}
	return ups, nil
}

func (t *translator) TranslateUpstreamNodes(endpoints *corev1.Endpoints, port int32, labels types.Labels) (apisixv1.UpstreamNodes, error) {
	svc, err := t.ServiceLister.Services(endpoints.Namespace).Get(endpoints.Name)
	if err != nil {
		return nil, &translateError{
			field:  "service",
			reason: err.Error(),
		}
	}

	var svcPort *corev1.ServicePort
	for _, exposePort := range svc.Spec.Ports {
		if exposePort.Port == port {
			svcPort = &exposePort
			break
		}
	}
	if svcPort == nil {
		return nil, &translateError{
			field:  "service.spec.ports",
			reason: "port not defined",
		}
	}
	// As nodes is not optional, here we create an empty slice,
	// not a nil slice.
	nodes := make(apisixv1.UpstreamNodes, 0)
	for _, subset := range endpoints.Subsets {
		var epPort *corev1.EndpointPort
		for _, port := range subset.Ports {
			if port.Name == svcPort.Name {
				epPort = &port
				break
			}
		}
		if epPort != nil {
			for _, addr := range subset.Addresses {
				nodes = append(nodes, apisixv1.UpstreamNode{
					Host: addr.IP,
					Port: int(epPort.Port),
					// FIXME Custom node weight
					Weight: _defaultWeight,
				})
			}
		}
	}
	if labels != nil {
		return t.filterNodesByLabels(nodes, labels, endpoints.Namespace), nil
	}
	return nodes, nil
}

func (t *translator) TranslateIngress(ing kube.Ingress) (*TranslateContext, error) {
	switch ing.GroupVersion() {
	case kube.IngressV1:
		return t.translateIngressV1(ing.V1())
	case kube.IngressV1beta1:
		return t.translateIngressV1beta1(ing.V1beta1())
	case kube.IngressExtensionsV1beta1:
		return t.translateIngressExtensionsV1beta1(ing.ExtensionsV1beta1())
	default:
		return nil, fmt.Errorf("translator: source group version not supported: %s", ing.GroupVersion())
	}
}<|MERGE_RESOLUTION|>--- conflicted
+++ resolved
@@ -84,10 +84,7 @@
 // TranslatorOptions contains options to help Translator
 // work well.
 type TranslatorOptions struct {
-<<<<<<< HEAD
 	PodCache             types.PodCache
-=======
->>>>>>> cddcd299
 	PodLister            listerscorev1.PodLister
 	EndpointsLister      listerscorev1.EndpointsLister
 	ServiceLister        listerscorev1.ServiceLister
