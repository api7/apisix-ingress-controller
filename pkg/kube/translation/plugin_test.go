// Licensed to the Apache Software Foundation (ASF) under one or more
// contributor license agreements.  See the NOTICE file distributed with
// this work for additional information regarding copyright ownership.
// The ASF licenses this file to You under the Apache License, Version 2.0
// (the "License"); you may not use this file except in compliance with
// the License.  You may obtain a copy of the License at
//
//     http://www.apache.org/licenses/LICENSE-2.0
//
// Unless required by applicable law or agreed to in writing, software
// distributed under the License is distributed on an "AS IS" BASIS,
// WITHOUT WARRANTIES OR CONDITIONS OF ANY KIND, either express or implied.
// See the License for the specific language governing permissions and
// limitations under the License.
package translation

import (
	"context"
	"testing"

	"github.com/stretchr/testify/assert"
	corev1 "k8s.io/api/core/v1"
	metav1 "k8s.io/apimachinery/pkg/apis/meta/v1"
	"k8s.io/apimachinery/pkg/util/intstr"
	"k8s.io/client-go/informers"
	"k8s.io/client-go/kubernetes/fake"
	"k8s.io/client-go/tools/cache"

	"github.com/apache/apisix-ingress-controller/pkg/id"
	"github.com/apache/apisix-ingress-controller/pkg/kube"
	configv2 "github.com/apache/apisix-ingress-controller/pkg/kube/apisix/apis/config/v2"
	configv2beta3 "github.com/apache/apisix-ingress-controller/pkg/kube/apisix/apis/config/v2beta3"
	apisixfake "github.com/apache/apisix-ingress-controller/pkg/kube/apisix/client/clientset/versioned/fake"
	apisixinformers "github.com/apache/apisix-ingress-controller/pkg/kube/apisix/client/informers/externalversions"
)

func TestTranslateTrafficSplitPlugin(t *testing.T) {
	client := fake.NewSimpleClientset()
	informersFactory := informers.NewSharedInformerFactory(client, 0)
	svcInformer := informersFactory.Core().V1().Services().Informer()
	svcLister := informersFactory.Core().V1().Services().Lister()
	epLister, epInformer := kube.NewEndpointListerAndInformer(informersFactory, false)
	apisixClient := apisixfake.NewSimpleClientset()
	apisixInformersFactory := apisixinformers.NewSharedInformerFactory(apisixClient, 0)
	auInformer := apisixInformersFactory.Apisix().V2beta3().ApisixUpstreams().Informer()
	auLister := apisixInformersFactory.Apisix().V2beta3().ApisixUpstreams().Lister()

	processCh := make(chan struct{})
	svcInformer.AddEventHandler(cache.ResourceEventHandlerFuncs{
		AddFunc: func(obj interface{}) {
			processCh <- struct{}{}
		},
	})
	epInformer.AddEventHandler(cache.ResourceEventHandlerFuncs{
		AddFunc: func(obj interface{}) {
			processCh <- struct{}{}
		},
	})

	stopCh := make(chan struct{})
	defer close(stopCh)
	go svcInformer.Run(stopCh)
	go epInformer.Run(stopCh)
	go auInformer.Run(stopCh)
	cache.WaitForCacheSync(stopCh, svcInformer.HasSynced)

	svc1 := &corev1.Service{
		TypeMeta: metav1.TypeMeta{},
		ObjectMeta: metav1.ObjectMeta{
			Name:      "svc-1",
			Namespace: "test",
		},
		Spec: corev1.ServiceSpec{
			ClusterIP: "10.0.5.3",
			Ports: []corev1.ServicePort{
				{
					Name: "port1",
					Port: 80,
					TargetPort: intstr.IntOrString{
						Type:   intstr.Int,
						IntVal: 9080,
					},
				},
				{
					Name: "port2",
					Port: 443,
					TargetPort: intstr.IntOrString{
						Type:   intstr.Int,
						IntVal: 9443,
					},
				},
			},
		},
	}
	endpoints1 := &corev1.Endpoints{
		TypeMeta: metav1.TypeMeta{},
		ObjectMeta: metav1.ObjectMeta{
			Name:      "svc-1",
			Namespace: "test",
		},
		Subsets: []corev1.EndpointSubset{
			{
				Ports: []corev1.EndpointPort{
					{
						Name: "port1",
						Port: 9080,
					},
					{
						Name: "port2",
						Port: 9443,
					},
				},
				Addresses: []corev1.EndpointAddress{
					{IP: "192.168.1.1"},
					{IP: "192.168.1.2"},
				},
			},
		},
	}

	_, err := client.CoreV1().Services("test").Create(context.Background(), svc1, metav1.CreateOptions{})
	assert.Nil(t, err)
	_, err = client.CoreV1().Endpoints("test").Create(context.Background(), endpoints1, metav1.CreateOptions{})
	assert.Nil(t, err)

	<-processCh
	<-processCh

	weight10 := 10
	weight20 := 20
	backends := []configv2.ApisixRouteHTTPBackend{
		{
			ServiceName: "svc-1",
			ServicePort: intstr.IntOrString{
				Type:   intstr.String,
				StrVal: "port1",
			},
			Weight: &weight10,
		},
		{
			ServiceName: "svc-1",
			ServicePort: intstr.IntOrString{
				Type:   intstr.Int,
				IntVal: 443,
			},
			ResolveGranularity: "service",
			Weight:             &weight20,
		},
	}

	ar1 := &configv2beta3.ApisixRoute{
		TypeMeta: metav1.TypeMeta{
			Kind:       "ApisixRoute",
			APIVersion: "apisix.apache.org/v2alpha1",
		},
		ObjectMeta: metav1.ObjectMeta{
			Name:      "ar1",
			Namespace: "test",
		},
		Spec: configv2beta3.ApisixRouteSpec{
			HTTP: []configv2beta3.ApisixRouteHTTP{
				{
					Name: "r1",
					Match: configv2beta3.ApisixRouteHTTPMatch{
						Paths: []string{"/*"},
						Hosts: []string{"test.com"},
					},
					Backends: backends,
				},
			},
		},
	}

	tr := &translator{&TranslatorOptions{
		ServiceLister:        svcLister,
		EndpointLister:       epLister,
		ApisixUpstreamLister: auLister,
	}}
	ctx := &TranslateContext{
		upstreamMap: make(map[string]struct{}),
	}
	cfg, err := tr.translateTrafficSplitPlugin(ctx, ar1.Namespace, 30, backends)
	assert.Nil(t, err)

	assert.Len(t, ctx.Upstreams, 2)
	assert.Equal(t, "test_svc-1_80", ctx.Upstreams[0].Name)
	assert.Len(t, ctx.Upstreams[0].Nodes, 2)
	assert.Equal(t, "192.168.1.1", ctx.Upstreams[0].Nodes[0].Host)
	assert.Equal(t, 9080, ctx.Upstreams[0].Nodes[0].Port)
	assert.Equal(t, "192.168.1.2", ctx.Upstreams[0].Nodes[1].Host)
	assert.Equal(t, 9080, ctx.Upstreams[0].Nodes[1].Port)

	assert.Equal(t, "test_svc-1_443", ctx.Upstreams[1].Name)
	assert.Len(t, ctx.Upstreams[1].Nodes, 1)
	assert.Equal(t, "10.0.5.3", ctx.Upstreams[1].Nodes[0].Host)
	assert.Equal(t, 443, ctx.Upstreams[1].Nodes[0].Port)

	assert.Len(t, cfg.Rules, 1)
	assert.Len(t, cfg.Rules[0].WeightedUpstreams, 3)
	assert.Equal(t, id.GenID("test_svc-1_80"), cfg.Rules[0].WeightedUpstreams[0].UpstreamID)
	assert.Equal(t, 10, cfg.Rules[0].WeightedUpstreams[0].Weight)
	assert.Equal(t, id.GenID("test_svc-1_443"), cfg.Rules[0].WeightedUpstreams[1].UpstreamID)
	assert.Equal(t, 20, cfg.Rules[0].WeightedUpstreams[1].Weight)
	assert.Equal(t, "", cfg.Rules[0].WeightedUpstreams[2].UpstreamID)
	assert.Equal(t, 30, cfg.Rules[0].WeightedUpstreams[2].Weight)
}

func TestTranslateTrafficSplitPluginWithSameUpstreams(t *testing.T) {
	client := fake.NewSimpleClientset()
	informersFactory := informers.NewSharedInformerFactory(client, 0)
	svcInformer := informersFactory.Core().V1().Services().Informer()
	svcLister := informersFactory.Core().V1().Services().Lister()
	epLister, epInformer := kube.NewEndpointListerAndInformer(informersFactory, false)
	apisixClient := apisixfake.NewSimpleClientset()
	apisixInformersFactory := apisixinformers.NewSharedInformerFactory(apisixClient, 0)
	auInformer := apisixInformersFactory.Apisix().V2beta3().ApisixUpstreams().Informer()
	auLister := apisixInformersFactory.Apisix().V2beta3().ApisixUpstreams().Lister()

	processCh := make(chan struct{})
	svcInformer.AddEventHandler(cache.ResourceEventHandlerFuncs{
		AddFunc: func(obj interface{}) {
			processCh <- struct{}{}
		},
	})
	epInformer.AddEventHandler(cache.ResourceEventHandlerFuncs{
		AddFunc: func(obj interface{}) {
			processCh <- struct{}{}
		},
	})

	stopCh := make(chan struct{})
	defer close(stopCh)
	go svcInformer.Run(stopCh)
	go epInformer.Run(stopCh)
	go auInformer.Run(stopCh)
	cache.WaitForCacheSync(stopCh, svcInformer.HasSynced)

	svc1 := &corev1.Service{
		TypeMeta: metav1.TypeMeta{},
		ObjectMeta: metav1.ObjectMeta{
			Name:      "svc-1",
			Namespace: "test",
		},
		Spec: corev1.ServiceSpec{
			ClusterIP: "10.0.5.3",
			Ports: []corev1.ServicePort{
				{
					Name: "port1",
					Port: 80,
					TargetPort: intstr.IntOrString{
						Type:   intstr.Int,
						IntVal: 9080,
					},
				},
				{
					Name: "port2",
					Port: 443,
					TargetPort: intstr.IntOrString{
						Type:   intstr.Int,
						IntVal: 9443,
					},
				},
			},
		},
	}
	endpoints1 := &corev1.Endpoints{
		TypeMeta: metav1.TypeMeta{},
		ObjectMeta: metav1.ObjectMeta{
			Name:      "svc-1",
			Namespace: "test",
		},
		Subsets: []corev1.EndpointSubset{
			{
				Ports: []corev1.EndpointPort{
					{
						Name: "port1",
						Port: 9080,
					},
					{
						Name: "port2",
						Port: 9443,
					},
				},
				Addresses: []corev1.EndpointAddress{
					{IP: "192.168.1.1"},
					{IP: "192.168.1.2"},
				},
			},
		},
	}

	_, err := client.CoreV1().Services("test").Create(context.Background(), svc1, metav1.CreateOptions{})
	assert.Nil(t, err)
	_, err = client.CoreV1().Endpoints("test").Create(context.Background(), endpoints1, metav1.CreateOptions{})
	assert.Nil(t, err)

	<-processCh
	<-processCh

	weigth10 := 10
	weight20 := 20

	backends := []configv2.ApisixRouteHTTPBackend{
		{
			ServiceName: "svc-1",
			ServicePort: intstr.IntOrString{
				Type:   intstr.String,
				StrVal: "port1",
			},
			Weight: &weigth10,
		},
		{
			ServiceName: "svc-1",
			ServicePort: intstr.IntOrString{
				Type:   intstr.String,
				StrVal: "port1",
			},
			Weight: &weight20,
		},
	}

	ar1 := &configv2beta3.ApisixRoute{
		TypeMeta: metav1.TypeMeta{
			Kind:       "ApisixRoute",
			APIVersion: "apisix.apache.org/v2alpha1",
		},
		ObjectMeta: metav1.ObjectMeta{
			Name:      "ar1",
			Namespace: "test",
		},
		Spec: configv2beta3.ApisixRouteSpec{
			HTTP: []configv2beta3.ApisixRouteHTTP{
				{
					Name: "r1",
					Match: configv2beta3.ApisixRouteHTTPMatch{
						Paths: []string{"/*"},
						Hosts: []string{"test.com"},
					},
					Backends: backends,
				},
			},
		},
	}

	tr := &translator{&TranslatorOptions{
		ServiceLister:        svcLister,
		EndpointLister:       epLister,
		ApisixUpstreamLister: auLister,
	}}
	ctx := &TranslateContext{upstreamMap: make(map[string]struct{})}
	cfg, err := tr.translateTrafficSplitPlugin(ctx, ar1.Namespace, 30, backends)
	assert.Nil(t, err)

	assert.Len(t, ctx.Upstreams, 1)
	assert.Equal(t, "test_svc-1_80", ctx.Upstreams[0].Name)
	assert.Len(t, ctx.Upstreams[0].Nodes, 2)
	assert.Equal(t, "192.168.1.1", ctx.Upstreams[0].Nodes[0].Host)
	assert.Equal(t, 9080, ctx.Upstreams[0].Nodes[0].Port)
	assert.Equal(t, "192.168.1.2", ctx.Upstreams[0].Nodes[1].Host)
	assert.Equal(t, 9080, ctx.Upstreams[0].Nodes[1].Port)

	assert.Len(t, cfg.Rules, 1)
	assert.Len(t, cfg.Rules[0].WeightedUpstreams, 3)
	assert.Equal(t, id.GenID("test_svc-1_80"), cfg.Rules[0].WeightedUpstreams[0].UpstreamID)
	assert.Equal(t, 10, cfg.Rules[0].WeightedUpstreams[0].Weight)
	assert.Equal(t, id.GenID("test_svc-1_80"), cfg.Rules[0].WeightedUpstreams[1].UpstreamID)
	assert.Equal(t, 20, cfg.Rules[0].WeightedUpstreams[1].Weight)
	assert.Equal(t, "", cfg.Rules[0].WeightedUpstreams[2].UpstreamID)
	assert.Equal(t, 30, cfg.Rules[0].WeightedUpstreams[2].Weight)
}

func TestTranslateTrafficSplitPluginBadCases(t *testing.T) {
	client := fake.NewSimpleClientset()
	informersFactory := informers.NewSharedInformerFactory(client, 0)
	svcInformer := informersFactory.Core().V1().Services().Informer()
	svcLister := informersFactory.Core().V1().Services().Lister()
	epLister, epInformer := kube.NewEndpointListerAndInformer(informersFactory, false)
	apisixClient := apisixfake.NewSimpleClientset()
	apisixInformersFactory := apisixinformers.NewSharedInformerFactory(apisixClient, 0)
	auInformer := apisixInformersFactory.Apisix().V2beta3().ApisixUpstreams().Informer()
	auLister := apisixInformersFactory.Apisix().V2beta3().ApisixUpstreams().Lister()

	processCh := make(chan struct{})
	svcInformer.AddEventHandler(cache.ResourceEventHandlerFuncs{
		AddFunc: func(obj interface{}) {
			processCh <- struct{}{}
		},
	})
	epInformer.AddEventHandler(cache.ResourceEventHandlerFuncs{
		AddFunc: func(obj interface{}) {
			processCh <- struct{}{}
		},
	})

	stopCh := make(chan struct{})
	defer close(stopCh)
	go svcInformer.Run(stopCh)
	go epInformer.Run(stopCh)
	go auInformer.Run(stopCh)
	cache.WaitForCacheSync(stopCh, svcInformer.HasSynced)

	svc1 := &corev1.Service{
		TypeMeta: metav1.TypeMeta{},
		ObjectMeta: metav1.ObjectMeta{
			Name:      "svc-1",
			Namespace: "test",
		},
		Spec: corev1.ServiceSpec{
			ClusterIP: "", // Headless service
			Ports: []corev1.ServicePort{
				{
					Name: "port1",
					Port: 80,
					TargetPort: intstr.IntOrString{
						Type:   intstr.Int,
						IntVal: 9080,
					},
				},
				{
					Name: "port2",
					Port: 443,
					TargetPort: intstr.IntOrString{
						Type:   intstr.Int,
						IntVal: 9443,
					},
				},
			},
		},
	}
	endpoints1 := &corev1.Endpoints{
		TypeMeta: metav1.TypeMeta{},
		ObjectMeta: metav1.ObjectMeta{
			Name:      "svc-1",
			Namespace: "test",
		},
		Subsets: []corev1.EndpointSubset{
			{
				Ports: []corev1.EndpointPort{
					{
						Name: "port1",
						Port: 9080,
					},
					{
						Name: "port2",
						Port: 9443,
					},
				},
				Addresses: []corev1.EndpointAddress{
					{IP: "192.168.1.1"},
					{IP: "192.168.1.2"},
				},
			},
		},
	}

	_, err := client.CoreV1().Services("test").Create(context.Background(), svc1, metav1.CreateOptions{})
	assert.Nil(t, err)
	_, err = client.CoreV1().Endpoints("test").Create(context.Background(), endpoints1, metav1.CreateOptions{})
	assert.Nil(t, err)

	<-processCh
	<-processCh

	weight10 := 10
	weight20 := 20

	backends := []configv2.ApisixRouteHTTPBackend{
		{
			ServiceName: "svc-2",
			ServicePort: intstr.IntOrString{
				Type:   intstr.String,
				StrVal: "port1",
			},
			Weight: &weight10,
		},
		{
			ServiceName: "svc-1",
			ServicePort: intstr.IntOrString{
				Type:   intstr.String,
				StrVal: "port1",
			},
			Weight: &weight20,
		},
	}

	ar1 := configv2beta3.ApisixRoute{
		TypeMeta: metav1.TypeMeta{
			Kind:       "ApisixRoute",
			APIVersion: "apisix.apache.org/v2alpha1",
		},
		ObjectMeta: metav1.ObjectMeta{
			Name:      "ar1",
			Namespace: "test",
		},
		Spec: configv2beta3.ApisixRouteSpec{
			HTTP: []configv2beta3.ApisixRouteHTTP{
				{
					Name: "r1",
					Match: configv2beta3.ApisixRouteHTTPMatch{
						Paths: []string{"/*"},
						Hosts: []string{"test.com"},
					},
					Backends: backends,
				},
			},
		},
	}

	tr := &translator{&TranslatorOptions{
		ServiceLister:        svcLister,
		EndpointLister:       epLister,
		ApisixUpstreamLister: auLister,
	}}
	ctx := &TranslateContext{upstreamMap: make(map[string]struct{})}
	cfg, err := tr.translateTrafficSplitPlugin(ctx, ar1.Namespace, 30, backends)
	assert.Nil(t, cfg)
	assert.Len(t, ctx.Upstreams, 0)
	assert.NotNil(t, err)
	assert.Equal(t, "service \"svc-2\" not found", err.Error())

	backends[0].ServiceName = "svc-1"
	backends[1].ServicePort.StrVal = "port-not-found"
	ctx = &TranslateContext{upstreamMap: make(map[string]struct{})}
	cfg, err = tr.translateTrafficSplitPlugin(ctx, ar1.Namespace, 30, backends)
	assert.Nil(t, cfg)
	assert.NotNil(t, err)
	assert.Equal(t, "service.spec.ports: port not defined", err.Error())

	backends[1].ServicePort.StrVal = "port2"
	backends[1].ResolveGranularity = "service"
	ctx = &TranslateContext{upstreamMap: make(map[string]struct{})}
	cfg, err = tr.translateTrafficSplitPlugin(ctx, ar1.Namespace, 30, backends)
	assert.Nil(t, cfg)
	assert.NotNil(t, err)
	assert.Equal(t, "conflict headless service and backend resolve granularity", err.Error())
}

func TestTranslateConsumerKeyAuthPluginWithInPlaceValue(t *testing.T) {
	keyAuth := &configv2beta3.ApisixConsumerKeyAuth{
		Value: &configv2beta3.ApisixConsumerKeyAuthValue{Key: "abc"},
	}
	cfg, err := (&translator{}).translateConsumerKeyAuthPlugin("default", keyAuth)
	assert.Nil(t, err)
	assert.Equal(t, "abc", cfg.Key)
}

func TestTranslateConsumerKeyAuthWithSecretRef(t *testing.T) {
	sec := &corev1.Secret{
		ObjectMeta: metav1.ObjectMeta{
			Name: "abc-key-auth",
		},
		Data: map[string][]byte{
			"key": []byte("abc"),
		},
	}
	client := fake.NewSimpleClientset()
	informersFactory := informers.NewSharedInformerFactory(client, 0)
	secretInformer := informersFactory.Core().V1().Secrets().Informer()
	secretLister := informersFactory.Core().V1().Secrets().Lister()
	processCh := make(chan struct{})
	stopCh := make(chan struct{})
	secretInformer.AddEventHandler(cache.ResourceEventHandlerFuncs{
		AddFunc: func(_ interface{}) {
			processCh <- struct{}{}
		},
		UpdateFunc: func(_, _ interface{}) {
			processCh <- struct{}{}
		},
	})
	go secretInformer.Run(stopCh)

	tr := &translator{
		&TranslatorOptions{
			SecretLister: secretLister,
		},
	}
	_, err := client.CoreV1().Secrets("default").Create(context.Background(), sec, metav1.CreateOptions{})
	assert.Nil(t, err)

	<-processCh

	keyAuth := &configv2beta3.ApisixConsumerKeyAuth{
		SecretRef: &corev1.LocalObjectReference{Name: "abc-key-auth"},
	}
	cfg, err := tr.translateConsumerKeyAuthPlugin("default", keyAuth)
	assert.Nil(t, err)
	assert.Equal(t, "abc", cfg.Key)

	cfg, err = tr.translateConsumerKeyAuthPlugin("default2", keyAuth)
	assert.Nil(t, cfg)
	assert.NotNil(t, err)
	assert.Contains(t, err.Error(), "not found")

	delete(sec.Data, "key")
	_, err = client.CoreV1().Secrets("default").Update(context.Background(), sec, metav1.UpdateOptions{})
	assert.Nil(t, err)
	<-processCh

	cfg, err = tr.translateConsumerKeyAuthPlugin("default", keyAuth)
	assert.Nil(t, cfg)
	assert.Equal(t, _errKeyNotFoundOrInvalid, err)

	close(processCh)
	close(stopCh)
}

func TestTranslateConsumerBasicAuthPluginWithInPlaceValue(t *testing.T) {
	basicAuth := &configv2beta3.ApisixConsumerBasicAuth{
		Value: &configv2beta3.ApisixConsumerBasicAuthValue{
			Username: "jack",
			Password: "jacknice",
		},
	}
	cfg, err := (&translator{}).translateConsumerBasicAuthPlugin("default", basicAuth)
	assert.Nil(t, err)
	assert.Equal(t, "jack", cfg.Username)
	assert.Equal(t, "jacknice", cfg.Password)
}

func TestTranslateConsumerBasicAuthWithSecretRef(t *testing.T) {
	sec := &corev1.Secret{
		ObjectMeta: metav1.ObjectMeta{
			Name: "jack-basic-auth",
		},
		Data: map[string][]byte{
			"username": []byte("jack"),
			"password": []byte("jacknice"),
		},
	}
	client := fake.NewSimpleClientset()
	informersFactory := informers.NewSharedInformerFactory(client, 0)
	secretInformer := informersFactory.Core().V1().Secrets().Informer()
	secretLister := informersFactory.Core().V1().Secrets().Lister()
	processCh := make(chan struct{})
	stopCh := make(chan struct{})
	secretInformer.AddEventHandler(cache.ResourceEventHandlerFuncs{
		AddFunc: func(_ interface{}) {
			processCh <- struct{}{}
		},
		UpdateFunc: func(_, _ interface{}) {
			processCh <- struct{}{}
		},
	})
	go secretInformer.Run(stopCh)

	tr := &translator{
		&TranslatorOptions{
			SecretLister: secretLister,
		},
	}
	_, err := client.CoreV1().Secrets("default").Create(context.Background(), sec, metav1.CreateOptions{})
	assert.Nil(t, err)

	<-processCh

	basicAuth := &configv2beta3.ApisixConsumerBasicAuth{
		SecretRef: &corev1.LocalObjectReference{Name: "jack-basic-auth"},
	}
	cfg, err := tr.translateConsumerBasicAuthPlugin("default", basicAuth)
	assert.Nil(t, err)
	assert.Equal(t, "jack", cfg.Username)
	assert.Equal(t, "jacknice", cfg.Password)

	cfg, err = tr.translateConsumerBasicAuthPlugin("default2", basicAuth)
	assert.Nil(t, cfg)
	assert.NotNil(t, err)
	assert.Contains(t, err.Error(), "not found")

	delete(sec.Data, "password")
	_, err = client.CoreV1().Secrets("default").Update(context.Background(), sec, metav1.UpdateOptions{})
	assert.Nil(t, err)
	<-processCh

	cfg, err = tr.translateConsumerBasicAuthPlugin("default", basicAuth)
	assert.Nil(t, cfg)
	assert.Equal(t, _errPasswordNotFoundOrInvalid, err)

	delete(sec.Data, "username")
	_, err = client.CoreV1().Secrets("default").Update(context.Background(), sec, metav1.UpdateOptions{})
	assert.Nil(t, err)
	<-processCh

	cfg, err = tr.translateConsumerBasicAuthPlugin("default", basicAuth)
	assert.Nil(t, cfg)
	assert.Equal(t, _errUsernameNotFoundOrInvalid, err)

	close(processCh)
	close(stopCh)
}

<<<<<<< HEAD
func TestTranslateConsumerWolfRBACPluginWithInPlaceValue(t *testing.T) {
	wolfRBAC := &configv2beta3.ApisixConsumerWolfRBAC{
		Value: &configv2beta3.ApisixConsumerWolfRBACValue{
			Server: "https://httpbin.org",
			Appid:  "test-app",
		},
	}
	cfg, err := (&translator{}).translateConsumerWolfRBACPlugin("default", wolfRBAC)
	assert.Nil(t, err)
	assert.Equal(t, "https://httpbin.org", cfg.Server)
	assert.Equal(t, "test-app", cfg.Appid)
}

func TestTranslateConsumerWolfRBACWithSecretRef(t *testing.T) {
	sec := &corev1.Secret{
		ObjectMeta: metav1.ObjectMeta{
			Name: "jack-wolf-rbac",
		},
		Data: map[string][]byte{
			"server":        []byte("http://127.0.0.1:12180"),
			"appid":         []byte("test-app"),
			"header_prefix": []byte("X-"),
=======
func TestTranslateConsumerJwtAuthPluginWithInPlaceValue(t *testing.T) {
	jwtAuth := &configv2beta3.ApisixConsumerJwtAuth{
		Value: &configv2beta3.ApisixConsumerJwtAuthValue{
			Key:          "foo",
			Secret:       "foo-secret",
			PublicKey:    "public",
			PrivateKey:   "private",
			Algorithm:    "HS256",
			Exp:          int64(1000),
			Base64Secret: true,
		},
	}
	cfg, err := (&translator{}).translateConsumerJwtAuthPlugin("default", jwtAuth)
	assert.Nil(t, err)
	assert.Equal(t, "foo", cfg.Key)
	assert.Equal(t, "foo-secret", cfg.Secret)
	assert.Equal(t, "public", cfg.PublicKey)
	assert.Equal(t, "private", cfg.PrivateKey)
	assert.Equal(t, "HS256", cfg.Algorithm)
	assert.Equal(t, int64(1000), cfg.Exp)
	assert.Equal(t, true, cfg.Base64Secret)

	jwtAuth.Value.Exp = int64(-1)
	cfg, err = (&translator{}).translateConsumerJwtAuthPlugin("default", jwtAuth)
	assert.Nil(t, err)
	assert.Equal(t, int64(_jwtAuthExpDefaultValue), cfg.Exp)

	jwtAuth2 := &configv2beta3.ApisixConsumerJwtAuth{
		Value: &configv2beta3.ApisixConsumerJwtAuthValue{
			Key: "foo2",
		},
	}
	cfg, err = (&translator{}).translateConsumerJwtAuthPlugin("default", jwtAuth2)
	assert.Nil(t, err)
	assert.Equal(t, "foo2", cfg.Key)
}

func TestTranslateConsumerJwtAuthWithSecretRef(t *testing.T) {
	sec := &corev1.Secret{
		ObjectMeta: metav1.ObjectMeta{
			Name: "jack-jwt-auth",
		},
		Data: map[string][]byte{
			"key":           []byte("foo"),
			"secret":        []byte("foo-secret"),
			"public_key":    []byte("public"),
			"private_key":   []byte("private"),
			"algorithm":     []byte("HS256"),
			"exp":           []byte("1000"),
			"base64_secret": []byte("true"),
>>>>>>> 3cccd566
		},
	}
	client := fake.NewSimpleClientset()
	informersFactory := informers.NewSharedInformerFactory(client, 0)
	secretInformer := informersFactory.Core().V1().Secrets().Informer()
	secretLister := informersFactory.Core().V1().Secrets().Lister()
	processCh := make(chan struct{})
	stopCh := make(chan struct{})
	secretInformer.AddEventHandler(cache.ResourceEventHandlerFuncs{
		AddFunc: func(_ interface{}) {
			processCh <- struct{}{}
		},
		UpdateFunc: func(_, _ interface{}) {
			processCh <- struct{}{}
		},
	})
	go secretInformer.Run(stopCh)

	tr := &translator{
		&TranslatorOptions{
			SecretLister: secretLister,
		},
	}
	_, err := client.CoreV1().Secrets("default").Create(context.Background(), sec, metav1.CreateOptions{})
	assert.Nil(t, err)

	<-processCh

<<<<<<< HEAD
	wolfRBAC := &configv2beta3.ApisixConsumerWolfRBAC{
		SecretRef: &corev1.LocalObjectReference{Name: "jack-wolf-rbac"},
	}
	cfg, err := tr.translateConsumerWolfRBACPlugin("default", wolfRBAC)
	assert.Nil(t, err)
	assert.Equal(t, "http://127.0.0.1:12180", cfg.Server)
	assert.Equal(t, "test-app", cfg.Appid)
	assert.Equal(t, "X-", cfg.HeaderPrefix)

	cfg, err = tr.translateConsumerWolfRBACPlugin("default2", wolfRBAC)
=======
	jwtAuth := &configv2beta3.ApisixConsumerJwtAuth{
		SecretRef: &corev1.LocalObjectReference{Name: "jack-jwt-auth"},
	}
	cfg, err := tr.translateConsumerJwtAuthPlugin("default", jwtAuth)
	assert.Nil(t, err)
	assert.Equal(t, "foo", cfg.Key)
	assert.Equal(t, "foo-secret", cfg.Secret)
	assert.Equal(t, "public", cfg.PublicKey)
	assert.Equal(t, "private", cfg.PrivateKey)
	assert.Equal(t, "HS256", cfg.Algorithm)
	assert.Equal(t, int64(1000), cfg.Exp)
	assert.Equal(t, true, cfg.Base64Secret)

	cfg, err = tr.translateConsumerJwtAuthPlugin("default2", jwtAuth)
>>>>>>> 3cccd566
	assert.Nil(t, cfg)
	assert.NotNil(t, err)
	assert.Contains(t, err.Error(), "not found")

<<<<<<< HEAD
	delete(sec.Data, "server")
=======
	delete(sec.Data, "secret")
	_, err = client.CoreV1().Secrets("default").Update(context.Background(), sec, metav1.UpdateOptions{})
	assert.Nil(t, err)
	<-processCh

	cfg, err = tr.translateConsumerJwtAuthPlugin("default", jwtAuth)
	assert.Nil(t, err)

	delete(sec.Data, "public")
	_, err = client.CoreV1().Secrets("default").Update(context.Background(), sec, metav1.UpdateOptions{})
	assert.Nil(t, err)
	<-processCh

	cfg, err = tr.translateConsumerJwtAuthPlugin("default", jwtAuth)
	assert.Nil(t, err)

	delete(sec.Data, "private")
>>>>>>> 3cccd566
	_, err = client.CoreV1().Secrets("default").Update(context.Background(), sec, metav1.UpdateOptions{})
	assert.Nil(t, err)
	<-processCh

<<<<<<< HEAD
	cfg, err = tr.translateConsumerWolfRBACPlugin("default", wolfRBAC)
	assert.Nil(t, err)

	delete(sec.Data, "appid")
=======
	cfg, err = tr.translateConsumerJwtAuthPlugin("default", jwtAuth)
	assert.Nil(t, err)

	delete(sec.Data, "algorithm")
>>>>>>> 3cccd566
	_, err = client.CoreV1().Secrets("default").Update(context.Background(), sec, metav1.UpdateOptions{})
	assert.Nil(t, err)
	<-processCh

<<<<<<< HEAD
	cfg, err = tr.translateConsumerWolfRBACPlugin("default", wolfRBAC)
	assert.Nil(t, err)

	delete(sec.Data, "header_prefix")
=======
	cfg, err = tr.translateConsumerJwtAuthPlugin("default", jwtAuth)
	assert.Nil(t, err)

	delete(sec.Data, "exp")
>>>>>>> 3cccd566
	_, err = client.CoreV1().Secrets("default").Update(context.Background(), sec, metav1.UpdateOptions{})
	assert.Nil(t, err)
	<-processCh

<<<<<<< HEAD
	cfg, err = tr.translateConsumerWolfRBACPlugin("default", wolfRBAC)
	assert.Nil(t, err)
=======
	cfg, err = tr.translateConsumerJwtAuthPlugin("default", jwtAuth)
	assert.Nil(t, err)

	delete(sec.Data, "base64_secret")
	_, err = client.CoreV1().Secrets("default").Update(context.Background(), sec, metav1.UpdateOptions{})
	assert.Nil(t, err)
	<-processCh

	cfg, err = tr.translateConsumerJwtAuthPlugin("default", jwtAuth)
	assert.Nil(t, err)

	delete(sec.Data, "key")
	_, err = client.CoreV1().Secrets("default").Update(context.Background(), sec, metav1.UpdateOptions{})
	assert.Nil(t, err)
	<-processCh

	cfg, err = tr.translateConsumerJwtAuthPlugin("default", jwtAuth)
	assert.Nil(t, cfg)
	assert.Equal(t, _errKeyNotFoundOrInvalid, err)
>>>>>>> 3cccd566

	close(processCh)
	close(stopCh)
}<|MERGE_RESOLUTION|>--- conflicted
+++ resolved
@@ -688,30 +688,6 @@
 	close(stopCh)
 }
 
-<<<<<<< HEAD
-func TestTranslateConsumerWolfRBACPluginWithInPlaceValue(t *testing.T) {
-	wolfRBAC := &configv2beta3.ApisixConsumerWolfRBAC{
-		Value: &configv2beta3.ApisixConsumerWolfRBACValue{
-			Server: "https://httpbin.org",
-			Appid:  "test-app",
-		},
-	}
-	cfg, err := (&translator{}).translateConsumerWolfRBACPlugin("default", wolfRBAC)
-	assert.Nil(t, err)
-	assert.Equal(t, "https://httpbin.org", cfg.Server)
-	assert.Equal(t, "test-app", cfg.Appid)
-}
-
-func TestTranslateConsumerWolfRBACWithSecretRef(t *testing.T) {
-	sec := &corev1.Secret{
-		ObjectMeta: metav1.ObjectMeta{
-			Name: "jack-wolf-rbac",
-		},
-		Data: map[string][]byte{
-			"server":        []byte("http://127.0.0.1:12180"),
-			"appid":         []byte("test-app"),
-			"header_prefix": []byte("X-"),
-=======
 func TestTranslateConsumerJwtAuthPluginWithInPlaceValue(t *testing.T) {
 	jwtAuth := &configv2beta3.ApisixConsumerJwtAuth{
 		Value: &configv2beta3.ApisixConsumerJwtAuthValue{
@@ -762,7 +738,6 @@
 			"algorithm":     []byte("HS256"),
 			"exp":           []byte("1000"),
 			"base64_secret": []byte("true"),
->>>>>>> 3cccd566
 		},
 	}
 	client := fake.NewSimpleClientset()
@@ -791,18 +766,6 @@
 
 	<-processCh
 
-<<<<<<< HEAD
-	wolfRBAC := &configv2beta3.ApisixConsumerWolfRBAC{
-		SecretRef: &corev1.LocalObjectReference{Name: "jack-wolf-rbac"},
-	}
-	cfg, err := tr.translateConsumerWolfRBACPlugin("default", wolfRBAC)
-	assert.Nil(t, err)
-	assert.Equal(t, "http://127.0.0.1:12180", cfg.Server)
-	assert.Equal(t, "test-app", cfg.Appid)
-	assert.Equal(t, "X-", cfg.HeaderPrefix)
-
-	cfg, err = tr.translateConsumerWolfRBACPlugin("default2", wolfRBAC)
-=======
 	jwtAuth := &configv2beta3.ApisixConsumerJwtAuth{
 		SecretRef: &corev1.LocalObjectReference{Name: "jack-jwt-auth"},
 	}
@@ -817,90 +780,158 @@
 	assert.Equal(t, true, cfg.Base64Secret)
 
 	cfg, err = tr.translateConsumerJwtAuthPlugin("default2", jwtAuth)
->>>>>>> 3cccd566
 	assert.Nil(t, cfg)
 	assert.NotNil(t, err)
 	assert.Contains(t, err.Error(), "not found")
 
-<<<<<<< HEAD
+	delete(sec.Data, "secret")
+	_, err = client.CoreV1().Secrets("default").Update(context.Background(), sec, metav1.UpdateOptions{})
+	assert.Nil(t, err)
+	<-processCh
+
+	cfg, err = tr.translateConsumerJwtAuthPlugin("default", jwtAuth)
+	assert.Nil(t, err)
+
+	delete(sec.Data, "public")
+	_, err = client.CoreV1().Secrets("default").Update(context.Background(), sec, metav1.UpdateOptions{})
+	assert.Nil(t, err)
+	<-processCh
+
+	cfg, err = tr.translateConsumerJwtAuthPlugin("default", jwtAuth)
+	assert.Nil(t, err)
+
+	delete(sec.Data, "private")
+	_, err = client.CoreV1().Secrets("default").Update(context.Background(), sec, metav1.UpdateOptions{})
+	assert.Nil(t, err)
+	<-processCh
+
+	cfg, err = tr.translateConsumerJwtAuthPlugin("default", jwtAuth)
+	assert.Nil(t, err)
+
+	delete(sec.Data, "algorithm")
+	_, err = client.CoreV1().Secrets("default").Update(context.Background(), sec, metav1.UpdateOptions{})
+	assert.Nil(t, err)
+	<-processCh
+
+	cfg, err = tr.translateConsumerJwtAuthPlugin("default", jwtAuth)
+	assert.Nil(t, err)
+
+	delete(sec.Data, "exp")
+	_, err = client.CoreV1().Secrets("default").Update(context.Background(), sec, metav1.UpdateOptions{})
+	assert.Nil(t, err)
+	<-processCh
+
+	cfg, err = tr.translateConsumerJwtAuthPlugin("default", jwtAuth)
+	assert.Nil(t, err)
+
+	delete(sec.Data, "base64_secret")
+	_, err = client.CoreV1().Secrets("default").Update(context.Background(), sec, metav1.UpdateOptions{})
+	assert.Nil(t, err)
+	<-processCh
+
+	cfg, err = tr.translateConsumerJwtAuthPlugin("default", jwtAuth)
+	assert.Nil(t, err)
+
+	delete(sec.Data, "key")
+	_, err = client.CoreV1().Secrets("default").Update(context.Background(), sec, metav1.UpdateOptions{})
+	assert.Nil(t, err)
+	<-processCh
+
+	cfg, err = tr.translateConsumerJwtAuthPlugin("default", jwtAuth)
+	assert.Nil(t, cfg)
+	assert.Equal(t, _errKeyNotFoundOrInvalid, err)
+
+	close(processCh)
+	close(stopCh)
+}
+
+func TestTranslateConsumerWolfRBACPluginWithInPlaceValue(t *testing.T) {
+	wolfRBAC := &configv2beta3.ApisixConsumerWolfRBAC{
+		Value: &configv2beta3.ApisixConsumerWolfRBACValue{
+			Server: "https://httpbin.org",
+			Appid:  "test-app",
+		},
+	}
+	cfg, err := (&translator{}).translateConsumerWolfRBACPlugin("default", wolfRBAC)
+	assert.Nil(t, err)
+	assert.Equal(t, "https://httpbin.org", cfg.Server)
+	assert.Equal(t, "test-app", cfg.Appid)
+}
+
+func TestTranslateConsumerWolfRBACWithSecretRef(t *testing.T) {
+	sec := &corev1.Secret{
+		ObjectMeta: metav1.ObjectMeta{
+			Name: "jack-wolf-rbac",
+		},
+		Data: map[string][]byte{
+			"server":        []byte("http://127.0.0.1:12180"),
+			"appid":         []byte("test-app"),
+			"header_prefix": []byte("X-"),
+		},
+	}
+	client := fake.NewSimpleClientset()
+	informersFactory := informers.NewSharedInformerFactory(client, 0)
+	secretInformer := informersFactory.Core().V1().Secrets().Informer()
+	secretLister := informersFactory.Core().V1().Secrets().Lister()
+	processCh := make(chan struct{})
+	stopCh := make(chan struct{})
+	secretInformer.AddEventHandler(cache.ResourceEventHandlerFuncs{
+		AddFunc: func(_ interface{}) {
+			processCh <- struct{}{}
+		},
+		UpdateFunc: func(_, _ interface{}) {
+			processCh <- struct{}{}
+		},
+	})
+	go secretInformer.Run(stopCh)
+
+	tr := &translator{
+		&TranslatorOptions{
+			SecretLister: secretLister,
+		},
+	}
+	_, err := client.CoreV1().Secrets("default").Create(context.Background(), sec, metav1.CreateOptions{})
+	assert.Nil(t, err)
+
+	<-processCh
+
+	wolfRBAC := &configv2beta3.ApisixConsumerWolfRBAC{
+		SecretRef: &corev1.LocalObjectReference{Name: "jack-wolf-rbac"},
+	}
+	cfg, err := tr.translateConsumerWolfRBACPlugin("default", wolfRBAC)
+	assert.Nil(t, err)
+	assert.Equal(t, "http://127.0.0.1:12180", cfg.Server)
+	assert.Equal(t, "test-app", cfg.Appid)
+	assert.Equal(t, "X-", cfg.HeaderPrefix)
+
+	cfg, err = tr.translateConsumerWolfRBACPlugin("default2", wolfRBAC)
+	assert.Nil(t, cfg)
+	assert.NotNil(t, err)
+	assert.Contains(t, err.Error(), "not found")
+
 	delete(sec.Data, "server")
-=======
-	delete(sec.Data, "secret")
-	_, err = client.CoreV1().Secrets("default").Update(context.Background(), sec, metav1.UpdateOptions{})
-	assert.Nil(t, err)
-	<-processCh
-
-	cfg, err = tr.translateConsumerJwtAuthPlugin("default", jwtAuth)
-	assert.Nil(t, err)
-
-	delete(sec.Data, "public")
-	_, err = client.CoreV1().Secrets("default").Update(context.Background(), sec, metav1.UpdateOptions{})
-	assert.Nil(t, err)
-	<-processCh
-
-	cfg, err = tr.translateConsumerJwtAuthPlugin("default", jwtAuth)
-	assert.Nil(t, err)
-
-	delete(sec.Data, "private")
->>>>>>> 3cccd566
-	_, err = client.CoreV1().Secrets("default").Update(context.Background(), sec, metav1.UpdateOptions{})
-	assert.Nil(t, err)
-	<-processCh
-
-<<<<<<< HEAD
+	_, err = client.CoreV1().Secrets("default").Update(context.Background(), sec, metav1.UpdateOptions{})
+	assert.Nil(t, err)
+	<-processCh
+
 	cfg, err = tr.translateConsumerWolfRBACPlugin("default", wolfRBAC)
 	assert.Nil(t, err)
 
 	delete(sec.Data, "appid")
-=======
-	cfg, err = tr.translateConsumerJwtAuthPlugin("default", jwtAuth)
-	assert.Nil(t, err)
-
-	delete(sec.Data, "algorithm")
->>>>>>> 3cccd566
-	_, err = client.CoreV1().Secrets("default").Update(context.Background(), sec, metav1.UpdateOptions{})
-	assert.Nil(t, err)
-	<-processCh
-
-<<<<<<< HEAD
+	_, err = client.CoreV1().Secrets("default").Update(context.Background(), sec, metav1.UpdateOptions{})
+	assert.Nil(t, err)
+	<-processCh
+
 	cfg, err = tr.translateConsumerWolfRBACPlugin("default", wolfRBAC)
 	assert.Nil(t, err)
 
 	delete(sec.Data, "header_prefix")
-=======
-	cfg, err = tr.translateConsumerJwtAuthPlugin("default", jwtAuth)
-	assert.Nil(t, err)
-
-	delete(sec.Data, "exp")
->>>>>>> 3cccd566
-	_, err = client.CoreV1().Secrets("default").Update(context.Background(), sec, metav1.UpdateOptions{})
-	assert.Nil(t, err)
-	<-processCh
-
-<<<<<<< HEAD
+	_, err = client.CoreV1().Secrets("default").Update(context.Background(), sec, metav1.UpdateOptions{})
+	assert.Nil(t, err)
+	<-processCh
+
 	cfg, err = tr.translateConsumerWolfRBACPlugin("default", wolfRBAC)
 	assert.Nil(t, err)
-=======
-	cfg, err = tr.translateConsumerJwtAuthPlugin("default", jwtAuth)
-	assert.Nil(t, err)
-
-	delete(sec.Data, "base64_secret")
-	_, err = client.CoreV1().Secrets("default").Update(context.Background(), sec, metav1.UpdateOptions{})
-	assert.Nil(t, err)
-	<-processCh
-
-	cfg, err = tr.translateConsumerJwtAuthPlugin("default", jwtAuth)
-	assert.Nil(t, err)
-
-	delete(sec.Data, "key")
-	_, err = client.CoreV1().Secrets("default").Update(context.Background(), sec, metav1.UpdateOptions{})
-	assert.Nil(t, err)
-	<-processCh
-
-	cfg, err = tr.translateConsumerJwtAuthPlugin("default", jwtAuth)
-	assert.Nil(t, cfg)
-	assert.Equal(t, _errKeyNotFoundOrInvalid, err)
->>>>>>> 3cccd566
 
 	close(processCh)
 	close(stopCh)
