// Licensed to the Apache Software Foundation (ASF) under one or more
// contributor license agreements.  See the NOTICE file distributed with
// this work for additional information regarding copyright ownership.
// The ASF licenses this file to You under the Apache License, Version 2.0
// (the "License"); you may not use this file except in compliance with
// the License.  You may obtain a copy of the License at
//
//     http://www.apache.org/licenses/LICENSE-2.0
//
// Unless required by applicable law or agreed to in writing, software
// distributed under the License is distributed on an "AS IS" BASIS,
// WITHOUT WARRANTIES OR CONDITIONS OF ANY KIND, either express or implied.
// See the License for the specific language governing permissions and
// limitations under the License.
package translation

import (
	"testing"

	"github.com/stretchr/testify/assert"
	metav1 "k8s.io/apimachinery/pkg/apis/meta/v1"

	configv2beta3 "github.com/apache/apisix-ingress-controller/pkg/kube/apisix/apis/config/v2beta3"
	apisixv1 "github.com/apache/apisix-ingress-controller/pkg/types/apisix/v1"
)

func TestTranslateApisixConsumer(t *testing.T) {
	ac := &configv2beta3.ApisixConsumer{
		ObjectMeta: metav1.ObjectMeta{
			Name:      "jack",
			Namespace: "qa",
		},
		Spec: configv2beta3.ApisixConsumerSpec{
			AuthParameter: configv2beta3.ApisixConsumerAuthParameter{
				BasicAuth: &configv2beta3.ApisixConsumerBasicAuth{
					Value: &configv2beta3.ApisixConsumerBasicAuthValue{
						Username: "jack",
						Password: "jacknice",
					},
				},
			},
		},
	}
	consumer, err := (&translator{}).TranslateApisixConsumer(ac)
	assert.Nil(t, err)
	assert.Len(t, consumer.Plugins, 1)
	cfg := consumer.Plugins["basic-auth"].(*apisixv1.BasicAuthConsumerConfig)
	assert.Equal(t, "jack", cfg.Username)
	assert.Equal(t, "jacknice", cfg.Password)

	ac = &configv2beta3.ApisixConsumer{
		ObjectMeta: metav1.ObjectMeta{
			Name:      "jack",
			Namespace: "qa",
		},
		Spec: configv2beta3.ApisixConsumerSpec{
			AuthParameter: configv2beta3.ApisixConsumerAuthParameter{
				KeyAuth: &configv2beta3.ApisixConsumerKeyAuth{
					Value: &configv2beta3.ApisixConsumerKeyAuthValue{
						Key: "qwerty",
					},
				},
			},
		},
	}
	consumer, err = (&translator{}).TranslateApisixConsumer(ac)
	assert.Nil(t, err)
	assert.Len(t, consumer.Plugins, 1)
	cfg2 := consumer.Plugins["key-auth"].(*apisixv1.KeyAuthConsumerConfig)
	assert.Equal(t, "qwerty", cfg2.Key)

	ac = &configv2beta3.ApisixConsumer{
		ObjectMeta: metav1.ObjectMeta{
			Name:      "jack",
			Namespace: "qa",
		},
		Spec: configv2beta3.ApisixConsumerSpec{
			AuthParameter: configv2beta3.ApisixConsumerAuthParameter{
<<<<<<< HEAD
				WolfRBAC: &configv2beta3.ApisixConsumerWolfRBAC{
					Value: &configv2beta3.ApisixConsumerWolfRBACValue{
						Server: "https://httpbin.org",
						Appid:  "test01",
=======
				JwtAuth: &configv2beta3.ApisixConsumerJwtAuth{
					Value: &configv2beta3.ApisixConsumerJwtAuthValue{
						Key:          "foo",
						Secret:       "123",
						PublicKey:    "public",
						PrivateKey:   "private",
						Algorithm:    "HS256",
						Exp:          int64(1000),
						Base64Secret: true,
>>>>>>> 3cccd566
					},
				},
			},
		},
	}
	consumer, err = (&translator{}).TranslateApisixConsumer(ac)
	assert.Nil(t, err)
	assert.Len(t, consumer.Plugins, 1)
<<<<<<< HEAD
	cfg3 := consumer.Plugins["wolf-rbac"].(*apisixv1.WolfRBACConsumerConfig)
	assert.Equal(t, "https://httpbin.org", cfg3.Server)
	assert.Equal(t, "test01", cfg3.Appid)

=======
	cfg3 := consumer.Plugins["jwt-auth"].(*apisixv1.JwtAuthConsumerConfig)
	assert.Equal(t, "foo", cfg3.Key)
	assert.Equal(t, "123", cfg3.Secret)
	assert.Equal(t, "public", cfg3.PublicKey)
	assert.Equal(t, "private", cfg3.PrivateKey)
	assert.Equal(t, "HS256", cfg3.Algorithm)
	assert.Equal(t, int64(1000), cfg3.Exp)
	assert.Equal(t, true, cfg3.Base64Secret)
>>>>>>> 3cccd566
	// No test test cases for secret references as we already test them
	// in plugin_test.go.
}<|MERGE_RESOLUTION|>--- conflicted
+++ resolved
@@ -76,12 +76,6 @@
 		},
 		Spec: configv2beta3.ApisixConsumerSpec{
 			AuthParameter: configv2beta3.ApisixConsumerAuthParameter{
-<<<<<<< HEAD
-				WolfRBAC: &configv2beta3.ApisixConsumerWolfRBAC{
-					Value: &configv2beta3.ApisixConsumerWolfRBACValue{
-						Server: "https://httpbin.org",
-						Appid:  "test01",
-=======
 				JwtAuth: &configv2beta3.ApisixConsumerJwtAuth{
 					Value: &configv2beta3.ApisixConsumerJwtAuthValue{
 						Key:          "foo",
@@ -91,7 +85,6 @@
 						Algorithm:    "HS256",
 						Exp:          int64(1000),
 						Base64Secret: true,
->>>>>>> 3cccd566
 					},
 				},
 			},
@@ -100,12 +93,6 @@
 	consumer, err = (&translator{}).TranslateApisixConsumer(ac)
 	assert.Nil(t, err)
 	assert.Len(t, consumer.Plugins, 1)
-<<<<<<< HEAD
-	cfg3 := consumer.Plugins["wolf-rbac"].(*apisixv1.WolfRBACConsumerConfig)
-	assert.Equal(t, "https://httpbin.org", cfg3.Server)
-	assert.Equal(t, "test01", cfg3.Appid)
-
-=======
 	cfg3 := consumer.Plugins["jwt-auth"].(*apisixv1.JwtAuthConsumerConfig)
 	assert.Equal(t, "foo", cfg3.Key)
 	assert.Equal(t, "123", cfg3.Secret)
@@ -114,7 +101,30 @@
 	assert.Equal(t, "HS256", cfg3.Algorithm)
 	assert.Equal(t, int64(1000), cfg3.Exp)
 	assert.Equal(t, true, cfg3.Base64Secret)
->>>>>>> 3cccd566
+
+	ac = &configv2beta3.ApisixConsumer{
+		ObjectMeta: metav1.ObjectMeta{
+			Name:      "jack",
+			Namespace: "qa",
+		},
+		Spec: configv2beta3.ApisixConsumerSpec{
+			AuthParameter: configv2beta3.ApisixConsumerAuthParameter{
+				WolfRBAC: &configv2beta3.ApisixConsumerWolfRBAC{
+					Value: &configv2beta3.ApisixConsumerWolfRBACValue{
+						Server: "https://httpbin.org",
+						Appid:  "test01",
+					},
+				},
+			},
+		},
+	}
+	consumer, err = (&translator{}).TranslateApisixConsumer(ac)
+	assert.Nil(t, err)
+	assert.Len(t, consumer.Plugins, 1)
+	cfg4 := consumer.Plugins["wolf-rbac"].(*apisixv1.WolfRBACConsumerConfig)
+	assert.Equal(t, "https://httpbin.org", cfg4.Server)
+	assert.Equal(t, "test01", cfg4.Appid)
+
 	// No test test cases for secret references as we already test them
 	// in plugin_test.go.
 }