// Licensed to the Apache Software Foundation (ASF) under one or more
// contributor license agreements.  See the NOTICE file distributed with
// this work for additional information regarding copyright ownership.
// The ASF licenses this file to You under the Apache License, Version 2.0
// (the "License"); you may not use this file except in compliance with
// the License.  You may obtain a copy of the License at
//
//     http://www.apache.org/licenses/LICENSE-2.0
//
// Unless required by applicable law or agreed to in writing, software
// distributed under the License is distributed on an "AS IS" BASIS,
// WITHOUT WARRANTIES OR CONDITIONS OF ANY KIND, either express or implied.
// See the License for the specific language governing permissions and
// limitations under the License.

package api

import (
	"context"
	"crypto/tls"
	"net"
	"net/http"
	"net/http/pprof"
	"time"

	"github.com/gin-gonic/gin"
	"go.uber.org/zap"

	apirouter "github.com/apache/apisix-ingress-controller/pkg/api/router"
	"github.com/apache/apisix-ingress-controller/pkg/apisix"
	"github.com/apache/apisix-ingress-controller/pkg/config"
	"github.com/apache/apisix-ingress-controller/pkg/log"
	"github.com/apache/apisix-ingress-controller/pkg/metrics"
	"github.com/apache/apisix-ingress-controller/pkg/types"
)

// Server represents the API Server in ingress-apisix-controller.
type Server struct {
	HealthState     *apirouter.HealthState
	httpServer      *gin.Engine
	admissionServer *http.Server
	httpListener    net.Listener
	pprofMu         *http.ServeMux
}

// NewServer initializes the API Server.
func NewServer(cfg *config.Config) (*Server, error) {
	httpListener, err := net.Listen("tcp", cfg.HTTPListen)
	if err != nil {
		return nil, err
	}
	gin.SetMode(gin.ReleaseMode)
	httpServer := gin.New()
	httpServer.Use(log.GinRecovery(true), log.GinLogger())
	apirouter.Mount(httpServer)

	srv := &Server{
		HealthState:  new(apirouter.HealthState),
		httpServer:   httpServer,
		httpListener: httpListener,
	}
	apirouter.MountApisixHealthz(httpServer, srv.HealthState)

	if cfg.EnableProfiling {
		srv.pprofMu = new(http.ServeMux)
		srv.pprofMu.HandleFunc("/debug/pprof/cmdline", pprof.Cmdline)
		srv.pprofMu.HandleFunc("/debug/pprof/profile", pprof.Profile)
		srv.pprofMu.HandleFunc("/debug/pprof/symbol", pprof.Symbol)
		srv.pprofMu.HandleFunc("/debug/pprof/trace", pprof.Trace)
		srv.pprofMu.HandleFunc("/debug/pprof/", pprof.Index)
		httpServer.GET("/debug/pprof/*profile", gin.WrapF(srv.pprofMu.ServeHTTP))
	}

	if cfg.Kubernetes.EnableAdmission {
		cert, err := tls.LoadX509KeyPair(cfg.CertFilePath, cfg.KeyFilePath)
		if err != nil {
			log.Warnw("failed to load x509 key pair, will not start admission server",
				zap.String("Error", err.Error()),
				zap.String("CertFilePath", cfg.CertFilePath),
				zap.String("KeyFilePath", cfg.KeyFilePath),
			)
		} else {
			admission := gin.New()
			admission.Use(gin.Recovery(), gin.Logger())
			apirouter.MountWebhooks(admission, &apisix.ClusterOptions{
<<<<<<< HEAD
				AdminAPIVersion:  cfg.APISIX.AdminAPIVersion,
=======
				AdminAPIVersion:  cfg.Kubernetes.APIVersion,
>>>>>>> 97f9ef90
				Name:             cfg.APISIX.DefaultClusterName,
				AdminKey:         cfg.APISIX.DefaultClusterAdminKey,
				BaseURL:          cfg.APISIX.DefaultClusterBaseURL,
				MetricsCollector: metrics.NewPrometheusCollector(),
			})

			srv.admissionServer = &http.Server{
				Addr:    cfg.HTTPSListen,
				Handler: admission,
				TLSConfig: &tls.Config{
					Certificates: []tls.Certificate{cert},
				},
			}
		}
	}

	return srv, nil
}

// Run launches the API Server.
func (srv *Server) Run(stopCh <-chan struct{}) error {
	go func() {
		<-stopCh

		closed := make(chan struct{}, 2)
		go srv.closeHttpServer(closed)
		go srv.closeAdmissionServer(closed)

		ctx, cancel := context.WithTimeout(context.Background(), 5*time.Second)
		defer cancel()
		cnt := 2
		for cnt > 0 {
			select {
			case <-ctx.Done():
				log.Errorf("close servers timeout")
				return
			case <-closed:
				cnt--
				log.Debug("close a server")
			}
		}
	}()

	go func() {
		log.Debug("starting http server")
		if err := srv.httpServer.RunListener(srv.httpListener); err != nil && !types.IsUseOfClosedNetConnErr(err) {
			log.Errorf("failed to start http server: %s", err)
		}
	}()

	if srv.admissionServer != nil {
		go func() {
			log.Debug("starting admission server")
			if err := srv.admissionServer.ListenAndServeTLS("", ""); err != nil && !types.IsUseOfClosedNetConnErr(err) {
				log.Errorf("failed to start admission server: %s", err)
			}
		}()
	}

	return nil
}

func (srv *Server) closeHttpServer(closed chan struct{}) {
	if err := srv.httpListener.Close(); err != nil {
		log.Errorf("failed to close http listener: %s", err)
	}
	closed <- struct{}{}
}

func (srv *Server) closeAdmissionServer(closed chan struct{}) {
	if srv.admissionServer != nil {
		if err := srv.admissionServer.Shutdown(context.TODO()); err != nil {
			log.Errorf("failed to shutdown admission server: %s", err)
		}
	}
	closed <- struct{}{}
}<|MERGE_RESOLUTION|>--- conflicted
+++ resolved
@@ -83,11 +83,7 @@
 			admission := gin.New()
 			admission.Use(gin.Recovery(), gin.Logger())
 			apirouter.MountWebhooks(admission, &apisix.ClusterOptions{
-<<<<<<< HEAD
-				AdminAPIVersion:  cfg.APISIX.AdminAPIVersion,
-=======
 				AdminAPIVersion:  cfg.Kubernetes.APIVersion,
->>>>>>> 97f9ef90
 				Name:             cfg.APISIX.DefaultClusterName,
 				AdminKey:         cfg.APISIX.DefaultClusterAdminKey,
 				BaseURL:          cfg.APISIX.DefaultClusterBaseURL,
