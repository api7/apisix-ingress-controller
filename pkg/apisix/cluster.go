--- conflicted
+++ resolved
@@ -326,11 +326,11 @@
 	return c.globalRules
 }
 
-<<<<<<< HEAD
 // Consumer implements Cluster.Consumer method.
 func (c *cluster) Consumer() Consumer {
 	return c.consumer
-=======
+}
+
 // HealthCheck implements Cluster.HealthCheck method.
 func (c *cluster) HealthCheck(ctx context.Context) (err error) {
 	if c.cacheSyncErr != nil {
@@ -377,7 +377,6 @@
 		)
 	}
 	return
->>>>>>> c6ac8a40
 }
 
 func (c *cluster) applyAuth(req *http.Request) {
