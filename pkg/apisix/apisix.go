// Licensed to the Apache Software Foundation (ASF) under one or more
// contributor license agreements.  See the NOTICE file distributed with
// this work for additional information regarding copyright ownership.
// The ASF licenses this file to You under the Apache License, Version 2.0
// (the "License"); you may not use this file except in compliance with
// the License.  You may obtain a copy of the License at
//
//     http://www.apache.org/licenses/LICENSE-2.0
//
// Unless required by applicable law or agreed to in writing, software
// distributed under the License is distributed on an "AS IS" BASIS,
// WITHOUT WARRANTIES OR CONDITIONS OF ANY KIND, either express or implied.
// See the License for the specific language governing permissions and
// limitations under the License.
package apisix

import (
	"context"
	"sync"

	v1 "github.com/apache/apisix-ingress-controller/pkg/types/apisix/v1"
)

// APISIX is the unified client tool to communicate with APISIX.
type APISIX interface {
	// Cluster specifies the target cluster to talk.
	Cluster(string) Cluster
	// AddCluster adds a new cluster.
	AddCluster(*ClusterOptions) error
	// UpdateCluster updates an existing cluster.
	UpdateCluster(*ClusterOptions) error
	// ListClusters lists all APISIX clusters.
	ListClusters() []Cluster
}

// Cluster defines specific operations that can be applied in an APISIX
// cluster.
type Cluster interface {
	// Route returns a Route interface that can operate Route resources.
	Route() Route
	// Upstream returns a Upstream interface that can operate Upstream resources.
	Upstream() Upstream
	// SSL returns a SSL interface that can operate SSL resources.
	SSL() SSL
	// StreamRoute returns a StreamRoute interface that can operate StreamRoute resources.
	StreamRoute() StreamRoute
	// GlobalRule returns a GlobalRule interface that can operate GlobalRule resources.
	GlobalRule() GlobalRule
	// String exposes the client information in human readable format.
	String() string
	// HasSynced checks whether all resources in APISIX cluster is synced to cache.
	HasSynced(context.Context) error
<<<<<<< HEAD
	// Consumer returns a Consumer interface that can operate Consumer resources.
	Consumer() Consumer
=======
	// HealthCheck checks apisix cluster health in realtime.
	HealthCheck(context.Context) error
>>>>>>> c6ac8a40
}

// Route is the specific client interface to take over the create, update,
// list and delete for APISIX Route resource.
type Route interface {
	Get(context.Context, string) (*v1.Route, error)
	List(context.Context) ([]*v1.Route, error)
	Create(context.Context, *v1.Route) (*v1.Route, error)
	Delete(context.Context, *v1.Route) error
	Update(context.Context, *v1.Route) (*v1.Route, error)
}

// SSL is the specific client interface to take over the create, update,
// list and delete for APISIX SSL resource.
type SSL interface {
	Get(context.Context, string) (*v1.Ssl, error)
	List(context.Context) ([]*v1.Ssl, error)
	Create(context.Context, *v1.Ssl) (*v1.Ssl, error)
	Delete(context.Context, *v1.Ssl) error
	Update(context.Context, *v1.Ssl) (*v1.Ssl, error)
}

// Upstream is the specific client interface to take over the create, update,
// list and delete for APISIX Upstream resource.
type Upstream interface {
	Get(context.Context, string) (*v1.Upstream, error)
	List(context.Context) ([]*v1.Upstream, error)
	Create(context.Context, *v1.Upstream) (*v1.Upstream, error)
	Delete(context.Context, *v1.Upstream) error
	Update(context.Context, *v1.Upstream) (*v1.Upstream, error)
}

// StreamRoute is the specific client interface to take over the create, update,
// list and delete for APISIX Stream Route resource.
type StreamRoute interface {
	Get(context.Context, string) (*v1.StreamRoute, error)
	List(context.Context) ([]*v1.StreamRoute, error)
	Create(context.Context, *v1.StreamRoute) (*v1.StreamRoute, error)
	Delete(context.Context, *v1.StreamRoute) error
	Update(context.Context, *v1.StreamRoute) (*v1.StreamRoute, error)
}

// GlobalRule is the specific client interface to take over the create, update,
// list and delete for APISIX Global Rule resource.
type GlobalRule interface {
	Get(context.Context, string) (*v1.GlobalRule, error)
	List(context.Context) ([]*v1.GlobalRule, error)
	Create(context.Context, *v1.GlobalRule) (*v1.GlobalRule, error)
	Delete(context.Context, *v1.GlobalRule) error
	Update(context.Context, *v1.GlobalRule) (*v1.GlobalRule, error)
}

// Consumer it the specific client interface to take over the create, update,
// list and delete for APISIX Consumer resource.
type Consumer interface {
	Get(context.Context, string) (*v1.Consumer, error)
	List(context.Context) ([]*v1.Consumer, error)
	Create(context.Context, *v1.Consumer) (*v1.Consumer, error)
	Delete(context.Context, *v1.Consumer) error
	Update(context.Context, *v1.Consumer) (*v1.Consumer, error)
}

type apisix struct {
	mu                 sync.RWMutex
	nonExistentCluster Cluster
	clusters           map[string]Cluster
}

// NewClient creates an APISIX client to perform resources change pushing.
func NewClient() (APISIX, error) {
	cli := &apisix{
		nonExistentCluster: newNonExistentCluster(),
		clusters:           make(map[string]Cluster),
	}
	return cli, nil
}

// Cluster implements APISIX.Cluster method.
func (c *apisix) Cluster(name string) Cluster {
	c.mu.RLock()
	defer c.mu.RUnlock()
	cluster, ok := c.clusters[name]
	if !ok {
		return c.nonExistentCluster
	}
	return cluster
}

// ListClusters implements APISIX.ListClusters method.
func (c *apisix) ListClusters() []Cluster {
	c.mu.RLock()
	defer c.mu.RUnlock()
	clusters := make([]Cluster, 0, len(c.clusters))
	for _, cluster := range c.clusters {
		clusters = append(clusters, cluster)
	}
	return clusters
}

// AddCluster implements APISIX.AddCluster method.
func (c *apisix) AddCluster(co *ClusterOptions) error {
	c.mu.Lock()
	defer c.mu.Unlock()
	_, ok := c.clusters[co.Name]
	if ok {
		return ErrDuplicatedCluster
	}
	cluster, err := newCluster(co)
	if err != nil {
		return err
	}
	c.clusters[co.Name] = cluster
	return nil
}

func (c *apisix) UpdateCluster(co *ClusterOptions) error {
	c.mu.Lock()
	defer c.mu.Unlock()
	if _, ok := c.clusters[co.Name]; !ok {
		return ErrClusterNotExist
	}

	cluster, err := newCluster(co)
	if err != nil {
		return err
	}

	c.clusters[co.Name] = cluster
	return nil
}<|MERGE_RESOLUTION|>--- conflicted
+++ resolved
@@ -50,13 +50,10 @@
 	String() string
 	// HasSynced checks whether all resources in APISIX cluster is synced to cache.
 	HasSynced(context.Context) error
-<<<<<<< HEAD
 	// Consumer returns a Consumer interface that can operate Consumer resources.
 	Consumer() Consumer
-=======
 	// HealthCheck checks apisix cluster health in realtime.
 	HealthCheck(context.Context) error
->>>>>>> c6ac8a40
 }
 
 // Route is the specific client interface to take over the create, update,
