--- conflicted
+++ resolved
@@ -72,22 +72,7 @@
 	Value json.RawMessage `json:"value"`
 }
 
-<<<<<<< HEAD
-type routeItem struct {
-	UpstreamId  string                 `json:"upstream_id"`
-	RemoteAddrs []string               `json:"remote_addrs"`
-	Host        string                 `json:"host"`
-	Hosts       []string               `json:"hosts"`
-	URI         string                 `json:"uri"`
-	Vars        [][]v1.StringOrSlice   `json:"vars"`
-	Uris        []string               `json:"uris"`
-	Desc        string                 `json:"desc"`
-	Methods     []string               `json:"methods"`
-	Priority    int                    `json:"priority"`
-	Plugins     map[string]interface{} `json:"plugins"`
-}
-
-type ri routeItem
+type ri v1.Route
 
 // ri implements json.Unmarshaler interface.
 // lua-cjson doesn't distinguish empty array and table,
@@ -100,7 +85,7 @@
 		return errors.New("unexpected non-empty object")
 	}
 
-	var data routeItem
+	var data v1.Route
 	if err := json.Unmarshal(p, &data); err != nil {
 		return err
 	}
@@ -108,8 +93,6 @@
 	return nil
 }
 
-=======
->>>>>>> 7d3f32d3
 // route decodes item.Value and converts it to v1.Route.
 func (i *item) route() (*v1.Route, error) {
 	log.Debugf("got route: %s", string(i.Value))
@@ -118,11 +101,7 @@
 		return nil, fmt.Errorf("bad route config key: %s", i.Key)
 	}
 
-<<<<<<< HEAD
 	var route ri
-=======
-	var route v1.Route
->>>>>>> 7d3f32d3
 	if err := json.Unmarshal(i.Value, &route); err != nil {
 		return nil, err
 	}
