--- conflicted
+++ resolved
@@ -14,18 +14,10 @@
 // limitations under the License.
 package v1
 
-import "encoding/json"
+import (
+	"encoding/json"
+)
 
-<<<<<<< HEAD
-// Metadata contains all meta information about resources.
-type Metadata struct {
-	ID              string `json:"id,omitempty" yaml:"id,omitempty"`
-	FullName        string `json:"full_name,omitempty" yaml:"full_name,omitempty"`
-	Name            string `json:"name,omitempty" yaml:"name,omitempty"`
-	ResourceVersion string `json:"resource_version,omitempty" yaml:"resource_version,omitempty"`
-	Group           string `json:"group,omitempty" yaml:"group,omitempty"`
-}
-=======
 const (
 	// HashOnVars means the hash scope is variable.
 	HashOnVars = "vars"
@@ -49,7 +41,15 @@
 	// LbLeaseConn is the least connection load balancer.
 	LbLeastConn = "least_conn"
 )
->>>>>>> fb53d655
+
+// Metadata contains all meta information about resources.
+type Metadata struct {
+	ID              string `json:"id,omitempty" yaml:"id,omitempty"`
+	FullName        string `json:"full_name,omitempty" yaml:"full_name,omitempty"`
+	Name            string `json:"name,omitempty" yaml:"name,omitempty"`
+	ResourceVersion string `json:"resource_version,omitempty" yaml:"resource_version,omitempty"`
+	Group           string `json:"group,omitempty" yaml:"group,omitempty"`
+}
 
 // Route apisix route object
 // +k8s:deepcopy-gen=true
