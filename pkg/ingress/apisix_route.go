// Licensed to the Apache Software Foundation (ASF) under one or more
// contributor license agreements.  See the NOTICE file distributed with
// this work for additional information regarding copyright ownership.
// The ASF licenses this file to You under the Apache License, Version 2.0
// (the "License"); you may not use this file except in compliance with
// the License.  You may obtain a copy of the License at
//
//     http://www.apache.org/licenses/LICENSE-2.0
//
// Unless required by applicable law or agreed to in writing, software
// distributed under the License is distributed on an "AS IS" BASIS,
// WITHOUT WARRANTIES OR CONDITIONS OF ANY KIND, either express or implied.
// See the License for the specific language governing permissions and
// limitations under the License.
package ingress

import (
	"context"
	"time"

	"github.com/apache/apisix-ingress-controller/pkg/kube/translation"
	"go.uber.org/zap"
	v1 "k8s.io/api/core/v1"
	k8serrors "k8s.io/apimachinery/pkg/api/errors"
	metav1 "k8s.io/apimachinery/pkg/apis/meta/v1"
	"k8s.io/client-go/tools/cache"
	"k8s.io/client-go/util/workqueue"

	"github.com/apache/apisix-ingress-controller/pkg/kube"
	"github.com/apache/apisix-ingress-controller/pkg/kube/translation"
	"github.com/apache/apisix-ingress-controller/pkg/log"
	"github.com/apache/apisix-ingress-controller/pkg/types"
)

type apisixRouteController struct {
	controller *Controller
	workqueue  workqueue.RateLimitingInterface
	workers    int
}

func (c *Controller) newApisixRouteController() *apisixRouteController {
	ctl := &apisixRouteController{
		controller: c,
		workqueue:  workqueue.NewNamedRateLimitingQueue(workqueue.NewItemFastSlowRateLimiter(1*time.Second, 60*time.Second, 5), "ApisixRoute"),
		workers:    1,
	}
	c.apisixRouteInformer.AddEventHandler(
		cache.ResourceEventHandlerFuncs{
			AddFunc:    ctl.onAdd,
			UpdateFunc: ctl.onUpdate,
			DeleteFunc: ctl.onDelete,
		},
	)
	return ctl
}

func (c *apisixRouteController) run(ctx context.Context) {
	log.Info("ApisixRoute controller started")
	defer log.Info("ApisixRoute controller exited")
	ok := cache.WaitForCacheSync(ctx.Done(), c.controller.apisixRouteInformer.HasSynced)
	if !ok {
		log.Error("cache sync failed")
		return
	}

	for i := 0; i < c.workers; i++ {
		go c.runWorker(ctx)
	}
	<-ctx.Done()
	c.workqueue.ShutDown()
}

func (c *apisixRouteController) runWorker(ctx context.Context) {
	for {
		obj, quit := c.workqueue.Get()
		if quit {
			return
		}
		err := c.sync(ctx, obj.(*types.Event))
		c.workqueue.Done(obj)
		c.handleSyncErr(obj, err)
	}
}

func (c *apisixRouteController) sync(ctx context.Context, ev *types.Event) error {
	obj := ev.Object.(kube.ApisixRouteEvent)
	namespace, name, err := cache.SplitMetaNamespaceKey(obj.Key)
	if err != nil {
		log.Errorf("invalid resource key: %s", obj.Key)
		return err
	}
	var (
		ar   kube.ApisixRoute
		tctx *translation.TranslateContext
	)
	if obj.GroupVersion == kube.ApisixRouteV1 {
		ar, err = c.controller.apisixRouteLister.V1(namespace, name)
	} else {
		ar, err = c.controller.apisixRouteLister.V2alpha1(namespace, name)
	}

	if err != nil {
		if !k8serrors.IsNotFound(err) {
			log.Errorw("failed to get ApisixRoute",
				zap.String("version", obj.GroupVersion),
				zap.String("key", obj.Key),
				zap.Error(err),
			)
			return err
		}

		if ev.Type != types.EventDelete {
			log.Warnw("ApisixRoute was deleted before it can be delivered",
				zap.String("key", obj.Key),
				zap.String("version", obj.GroupVersion),
			)
			return nil
		}
	}
	if ev.Type == types.EventDelete {
		if ar != nil {
			// We still find the resource while we are processing the DELETE event,
			// that means object with same namespace and name was created, discarding
			// this stale DELETE event.
			log.Warnw("discard the stale ApisixRoute delete event since the resource still exists",
				zap.String("key", obj.Key),
			)
			return nil
		}
		ar = ev.Tombstone.(kube.ApisixRoute)
	}
	if obj.GroupVersion == kube.ApisixRouteV1 {
		tctx, err = c.controller.translator.TranslateRouteV1(ar.V1())
		if err != nil {
			log.Errorw("failed to translate ApisixRoute v1",
				zap.Error(err),
				zap.Any("object", ar),
			)
			return err
		}
	} else {
		tctx, err = c.controller.translator.TranslateRouteV2alpha1(ar.V2alpha1())
		if err != nil {
			log.Errorw("failed to translate ApisixRoute v2alpha1",
				zap.Error(err),
				zap.Any("object", ar),
			)
			return err
		}
	}

	log.Debugw("translated ApisixRoute",
		zap.Any("routes", tctx.Routes),
		zap.Any("upstreams", tctx.Upstreams),
		zap.Any("apisix_route", ar),
	)

	m := &manifest{
<<<<<<< HEAD
		routes:       tctx.Routes,
		upstreams:    tctx.Upstreams,
		streamRoutes: tctx.StreamRoutes,
=======
		routes:    tctx.Routes,
		upstreams: tctx.Upstreams,
>>>>>>> 0460a092
	}

	var (
		added   *manifest
		updated *manifest
		deleted *manifest
	)

	if ev.Type == types.EventDelete {
		deleted = m
	} else if ev.Type == types.EventAdd {
		added = m
	} else {
		var oldCtx *translation.TranslateContext
		if obj.GroupVersion == kube.ApisixRouteV1 {
			oldCtx, err = c.controller.translator.TranslateRouteV1(obj.OldObject.V1())
		} else {
			oldCtx, err = c.controller.translator.TranslateRouteV2alpha1(obj.OldObject.V2alpha1())
		}
		if err != nil {
			log.Errorw("failed to translate old ApisixRoute v2alpha1",
				zap.String("event", "update"),
				zap.Error(err),
				zap.Any("ApisixRoute", ar),
			)

			return err
		}

		om := &manifest{
<<<<<<< HEAD
			routes:       oldCtx.Routes,
			upstreams:    oldCtx.Upstreams,
			streamRoutes: oldCtx.StreamRoutes,
=======
			routes:    oldCtx.Routes,
			upstreams: oldCtx.Upstreams,
>>>>>>> 0460a092
		}
		added, updated, deleted = m.diff(om)
	}

	return c.controller.syncManifests(ctx, added, updated, deleted)
}

func (c *apisixRouteController) handleSyncErr(obj interface{}, errOrigin error) {
	ev := obj.(*types.Event)
	event := ev.Object.(kube.ApisixRouteEvent)
	namespace, name, errLocal := cache.SplitMetaNamespaceKey(event.Key)
	if errLocal != nil {
		log.Errorf("invalid resource key: %s", event.Key)
		return
	}
	var ar kube.ApisixRoute
	if event.GroupVersion == kube.ApisixRouteV1 {
		ar, errLocal = c.controller.apisixRouteLister.V1(namespace, name)
	} else {
		ar, errLocal = c.controller.apisixRouteLister.V2alpha1(namespace, name)
	}
	if errOrigin == nil {
		if ev.Type != types.EventDelete {
			if errLocal == nil {
				if ar.GroupVersion() == kube.ApisixRouteV1 {
					c.controller.recorderEvent(ar.V1(), v1.EventTypeNormal, _resourceSynced, nil)
				} else if ar.GroupVersion() == kube.ApisixRouteV2alpha1 {
					c.controller.recorderEvent(ar.V2alpha1(), v1.EventTypeNormal, _resourceSynced, nil)
					recordStatus(ar.V2alpha1(), _resourceSynced, nil, metav1.ConditionTrue)
				}
			} else {
				log.Errorw("failed list ApisixRoute",
					zap.Error(errLocal),
					zap.String("name", name),
					zap.String("namespace", namespace),
				)
			}
		}
		c.workqueue.Forget(obj)
		return
	}
	log.Warnw("sync ApisixRoute failed, will retry",
		zap.Any("object", obj),
		zap.Error(errOrigin),
	)
	if errLocal == nil {
		if ar.GroupVersion() == kube.ApisixRouteV1 {
			c.controller.recorderEvent(ar.V1(), v1.EventTypeWarning, _resourceSyncAborted, errOrigin)
		} else if ar.GroupVersion() == kube.ApisixRouteV2alpha1 {
			c.controller.recorderEvent(ar.V2alpha1(), v1.EventTypeWarning, _resourceSyncAborted, errOrigin)
			recordStatus(ar.V2alpha1(), _resourceSyncAborted, errOrigin, metav1.ConditionFalse)
		}
	} else {
		log.Errorw("failed list ApisixRoute",
			zap.Error(errLocal),
			zap.String("name", name),
			zap.String("namespace", namespace),
		)
	}
	c.workqueue.AddRateLimited(obj)
}

func (c *apisixRouteController) onAdd(obj interface{}) {
	key, err := cache.MetaNamespaceKeyFunc(obj)
	if err != nil {
		log.Errorf("found ApisixRoute resource with bad meta namespace key: %s", err)
		return
	}
	if !c.controller.namespaceWatching(key) {
		return
	}
	log.Debugw("ApisixRoute add event arrived",
		zap.Any("object", obj))

	ar := kube.MustNewApisixRoute(obj)
	c.workqueue.AddRateLimited(&types.Event{
		Type: types.EventAdd,
		Object: kube.ApisixRouteEvent{
			Key:          key,
			GroupVersion: ar.GroupVersion(),
		},
	})
}

func (c *apisixRouteController) onUpdate(oldObj, newObj interface{}) {
	prev := kube.MustNewApisixRoute(oldObj)
	curr := kube.MustNewApisixRoute(newObj)
	if prev.ResourceVersion() >= curr.ResourceVersion() {
		return
	}
	key, err := cache.MetaNamespaceKeyFunc(newObj)
	if err != nil {
		log.Errorf("found ApisixRoute resource with bad meta namespace key: %s", err)
		return
	}
	if !c.controller.namespaceWatching(key) {
		return
	}
	log.Debugw("ApisixRoute update event arrived",
		zap.Any("new object", curr),
		zap.Any("old object", prev),
	)
	c.workqueue.AddRateLimited(&types.Event{
		Type: types.EventUpdate,
		Object: kube.ApisixRouteEvent{
			Key:          key,
			GroupVersion: curr.GroupVersion(),
			OldObject:    prev,
		},
	})
}

func (c *apisixRouteController) onDelete(obj interface{}) {
	ar, err := kube.NewApisixRoute(obj)
	if err != nil {
		tombstone, ok := obj.(cache.DeletedFinalStateUnknown)
		if !ok {
			return
		}
		ar = kube.MustNewApisixRoute(tombstone)
	}
	key, err := cache.DeletionHandlingMetaNamespaceKeyFunc(obj)
	if err != nil {
		log.Errorf("found ApisixRoute resource with bad meta namesapce key: %s", err)
		return
	}
	if !c.controller.namespaceWatching(key) {
		return
	}
	log.Debugw("ApisixRoute delete event arrived",
		zap.Any("final state", ar),
	)
	c.workqueue.AddRateLimited(&types.Event{
		Type: types.EventDelete,
		Object: kube.ApisixRouteEvent{
			Key:          key,
			GroupVersion: ar.GroupVersion(),
		},
		Tombstone: ar,
	})
}<|MERGE_RESOLUTION|>--- conflicted
+++ resolved
@@ -156,14 +156,9 @@
 	)
 
 	m := &manifest{
-<<<<<<< HEAD
 		routes:       tctx.Routes,
 		upstreams:    tctx.Upstreams,
 		streamRoutes: tctx.StreamRoutes,
-=======
-		routes:    tctx.Routes,
-		upstreams: tctx.Upstreams,
->>>>>>> 0460a092
 	}
 
 	var (
@@ -194,14 +189,9 @@
 		}
 
 		om := &manifest{
-<<<<<<< HEAD
 			routes:       oldCtx.Routes,
 			upstreams:    oldCtx.Upstreams,
 			streamRoutes: oldCtx.StreamRoutes,
-=======
-			routes:    oldCtx.Routes,
-			upstreams: oldCtx.Upstreams,
->>>>>>> 0460a092
 		}
 		added, updated, deleted = m.diff(om)
 	}
