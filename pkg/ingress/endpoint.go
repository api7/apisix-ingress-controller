// Licensed to the Apache Software Foundation (ASF) under one or more
// contributor license agreements.  See the NOTICE file distributed with
// this work for additional information regarding copyright ownership.
// The ASF licenses this file to You under the Apache License, Version 2.0
// (the "License"); you may not use this file except in compliance with
// the License.  You may obtain a copy of the License at
//
//     http://www.apache.org/licenses/LICENSE-2.0
//
// Unless required by applicable law or agreed to in writing, software
// distributed under the License is distributed on an "AS IS" BASIS,
// WITHOUT WARRANTIES OR CONDITIONS OF ANY KIND, either express or implied.
// See the License for the specific language governing permissions and
// limitations under the License.
package ingress

import (
	"context"
	"time"

	"go.uber.org/zap"
	corev1 "k8s.io/api/core/v1"
	"k8s.io/client-go/tools/cache"
	"k8s.io/client-go/util/workqueue"

	"github.com/apache/apisix-ingress-controller/pkg/kube"
	"github.com/apache/apisix-ingress-controller/pkg/log"
	"github.com/apache/apisix-ingress-controller/pkg/types"
)

type endpointsController struct {
	controller *Controller
	workqueue  workqueue.RateLimitingInterface
	workers    int
}

func (c *Controller) newEndpointsController() *endpointsController {
	ctl := &endpointsController{
		controller: c,
		workqueue:  workqueue.NewNamedRateLimitingQueue(workqueue.NewItemFastSlowRateLimiter(1*time.Second, 60*time.Second, 5), "endpoints"),
		workers:    1,
	}

	ctl.controller.epInformer.AddEventHandler(
		cache.ResourceEventHandlerFuncs{
			AddFunc:    ctl.onAdd,
			UpdateFunc: ctl.onUpdate,
			DeleteFunc: ctl.onDelete,
		},
	)

	return ctl
}

func (c *endpointsController) run(ctx context.Context) {
	log.Info("endpoints controller started")
	defer log.Info("endpoints controller exited")
	defer c.workqueue.ShutDown()

	if ok := cache.WaitForCacheSync(ctx.Done(), c.controller.epInformer.HasSynced); !ok {
		log.Error("informers sync failed")
		return
	}

	handler := func() {
		for {
			obj, shutdown := c.workqueue.Get()
			if shutdown {
				return
			}

			err := c.sync(ctx, obj.(*types.Event))
			c.workqueue.Done(obj)
			c.handleSyncErr(obj, err)
		}
	}

	for i := 0; i < c.workers; i++ {
		go handler()
	}

	<-ctx.Done()
}

func (c *endpointsController) sync(ctx context.Context, ev *types.Event) error {
	ep := ev.Object.(kube.Endpoint)
	return c.controller.syncEndpoint(ctx, ep)
}

func (c *endpointsController) handleSyncErr(obj interface{}, err error) {
	if err == nil {
		c.workqueue.Forget(obj)
<<<<<<< HEAD
		c.controller.metricsCollector.IncrSyncOperation("endpoint", "success")
=======
		c.controller.metricsCollector.IncrSyncOperation("endpoints", "success")
>>>>>>> 2a1c62cf
		return
	}
	log.Warnw("sync endpoints failed, will retry",
		zap.Any("object", obj),
	)
	c.workqueue.AddRateLimited(obj)
<<<<<<< HEAD
	c.controller.metricsCollector.IncrSyncOperation("endpoint", "failure")
=======
	c.controller.metricsCollector.IncrSyncOperation("endpoints", "failure")
>>>>>>> 2a1c62cf
}

func (c *endpointsController) onAdd(obj interface{}) {
	key, err := cache.MetaNamespaceKeyFunc(obj)
	if err != nil {
		log.Errorf("found endpoints object with bad namespace/name: %s, ignore it", err)
		return
	}
	if !c.controller.namespaceWatching(key) {
		return
	}
	log.Debugw("endpoints add event arrived",
		zap.String("object-key", key))

	c.workqueue.AddRateLimited(&types.Event{
		Type: types.EventAdd,
		// TODO pass key.
		Object: kube.NewEndpoint(obj.(*corev1.Endpoints)),
	})

	c.controller.metricsCollector.IncrEvents("endpoints", "add")
}

func (c *endpointsController) onUpdate(prev, curr interface{}) {
	prevEp := prev.(*corev1.Endpoints)
	currEp := curr.(*corev1.Endpoints)

	if prevEp.GetResourceVersion() == currEp.GetResourceVersion() {
		return
	}
	key, err := cache.MetaNamespaceKeyFunc(currEp)
	if err != nil {
		log.Errorf("found endpoints object with bad namespace/name: %s, ignore it", err)
		return
	}
	if !c.controller.namespaceWatching(key) {
		return
	}
	log.Debugw("endpoints update event arrived",
		zap.Any("new object", currEp),
		zap.Any("old object", prevEp),
	)
	c.workqueue.AddRateLimited(&types.Event{
		Type: types.EventUpdate,
		// TODO pass key.
		Object: kube.NewEndpoint(currEp),
	})

	c.controller.metricsCollector.IncrEvents("endpoints", "update")
}

func (c *endpointsController) onDelete(obj interface{}) {
	ep, ok := obj.(*corev1.Endpoints)
	if !ok {
		tombstone, ok := obj.(cache.DeletedFinalStateUnknown)
		if !ok {
			log.Errorf("found endpoints: %+v in bad tombstone state", obj)
			return
		}
		ep = tombstone.Obj.(*corev1.Endpoints)
	}

	// FIXME Refactor Controller.namespaceWatching to just use
	// namespace after all controllers use the same way to fetch
	// the object.
	if !c.controller.namespaceWatching(ep.Namespace + "/" + ep.Name) {
		return
	}
	log.Debugw("endpoints delete event arrived",
		zap.Any("final state", ep),
	)
	c.workqueue.AddRateLimited(&types.Event{
		Type:   types.EventDelete,
		Object: kube.NewEndpoint(ep),
	})

	c.controller.metricsCollector.IncrEvents("endpoints", "delete")
}<|MERGE_RESOLUTION|>--- conflicted
+++ resolved
@@ -90,22 +90,14 @@
 func (c *endpointsController) handleSyncErr(obj interface{}, err error) {
 	if err == nil {
 		c.workqueue.Forget(obj)
-<<<<<<< HEAD
-		c.controller.metricsCollector.IncrSyncOperation("endpoint", "success")
-=======
 		c.controller.metricsCollector.IncrSyncOperation("endpoints", "success")
->>>>>>> 2a1c62cf
 		return
 	}
 	log.Warnw("sync endpoints failed, will retry",
 		zap.Any("object", obj),
 	)
 	c.workqueue.AddRateLimited(obj)
-<<<<<<< HEAD
-	c.controller.metricsCollector.IncrSyncOperation("endpoint", "failure")
-=======
 	c.controller.metricsCollector.IncrSyncOperation("endpoints", "failure")
->>>>>>> 2a1c62cf
 }
 
 func (c *endpointsController) onAdd(obj interface{}) {
