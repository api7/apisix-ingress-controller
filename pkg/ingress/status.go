--- conflicted
+++ resolved
@@ -121,27 +121,35 @@
 				)
 			}
 		}
-<<<<<<< HEAD
+
 	case *configv2.ApisixUpstream:
-=======
+  // set to status
+		if v.Status.Conditions == nil {
+			conditions := make([]metav1.Condition, 0)
+			v.Status.Conditions = conditions
+		}
+		if c.verifyGeneration(&v.Status.Conditions, condition) {
+			meta.SetStatusCondition(&v.Status.Conditions, condition)
+  	if _, errRecord := client.ApisixV2().ApisixUpstreams(v.Namespace).
+				UpdateStatus(context.TODO(), v, metav1.UpdateOptions{}); errRecord != nil {
+				log.Errorw("failed to record status change for ApisixUpstream",
+            zap.Error(errRecord),
+					  zap.String("name", v.Name),
+					  zap.String("namespace", v.Namespace),
+        )
+    }
+    }
 	case *configv2.ApisixRoute:
->>>>>>> 374f8656
-		// set to status
-		if v.Status.Conditions == nil {
-			conditions := make([]metav1.Condition, 0)
-			v.Status.Conditions = conditions
-		}
-		if c.verifyGeneration(&v.Status.Conditions, condition) {
-			meta.SetStatusCondition(&v.Status.Conditions, condition)
-<<<<<<< HEAD
-			if _, errRecord := client.ApisixV2().ApisixUpstreams(v.Namespace).
-				UpdateStatus(context.TODO(), v, metav1.UpdateOptions{}); errRecord != nil {
-				log.Errorw("failed to record status change for ApisixUpstream",
-=======
+		// set to status
+		if v.Status.Conditions == nil {
+			conditions := make([]metav1.Condition, 0)
+			v.Status.Conditions = conditions
+		}
+		if c.verifyGeneration(&v.Status.Conditions, condition) {
+			meta.SetStatusCondition(&v.Status.Conditions, condition)
 			if _, errRecord := client.ApisixV2().ApisixRoutes(v.Namespace).
 				UpdateStatus(context.TODO(), v, metav1.UpdateOptions{}); errRecord != nil {
 				log.Errorw("failed to record status change for ApisixRoute",
->>>>>>> 374f8656
 					zap.Error(errRecord),
 					zap.String("name", v.Name),
 					zap.String("namespace", v.Namespace),
