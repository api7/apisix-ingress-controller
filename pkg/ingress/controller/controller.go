// Licensed to the Apache Software Foundation (ASF) under one or more
// contributor license agreements.  See the NOTICE file distributed with
// this work for additional information regarding copyright ownership.
// The ASF licenses this file to You under the Apache License, Version 2.0
// (the "License"); you may not use this file except in compliance with
// the License.  You may obtain a copy of the License at
//
//     http://www.apache.org/licenses/LICENSE-2.0
//
// Unless required by applicable law or agreed to in writing, software
// distributed under the License is distributed on an "AS IS" BASIS,
// WITHOUT WARRANTIES OR CONDITIONS OF ANY KIND, either express or implied.
// See the License for the specific language governing permissions and
// limitations under the License.
package controller

import (
	"context"
	"os"
	"sync"
	"time"

	"go.uber.org/zap"
	v1 "k8s.io/api/core/v1"
	metav1 "k8s.io/apimachinery/pkg/apis/meta/v1"
	"k8s.io/apimachinery/pkg/runtime"
	"k8s.io/client-go/informers"
	"k8s.io/client-go/kubernetes"
	listerscorev1 "k8s.io/client-go/listers/core/v1"
	"k8s.io/client-go/tools/cache"
	"k8s.io/client-go/tools/leaderelection"
	"k8s.io/client-go/tools/leaderelection/resourcelock"

	"github.com/apache/apisix-ingress-controller/pkg/api"
	"github.com/apache/apisix-ingress-controller/pkg/apisix"
	"github.com/apache/apisix-ingress-controller/pkg/config"
	"github.com/apache/apisix-ingress-controller/pkg/kube"
	clientset "github.com/apache/apisix-ingress-controller/pkg/kube/apisix/client/clientset/versioned"
	crdclientset "github.com/apache/apisix-ingress-controller/pkg/kube/apisix/client/clientset/versioned"
	"github.com/apache/apisix-ingress-controller/pkg/kube/apisix/client/informers/externalversions"
	listersv1 "github.com/apache/apisix-ingress-controller/pkg/kube/apisix/client/listers/config/v1"
	"github.com/apache/apisix-ingress-controller/pkg/kube/translation"
	"github.com/apache/apisix-ingress-controller/pkg/log"
	"github.com/apache/apisix-ingress-controller/pkg/metrics"
	"github.com/apache/apisix-ingress-controller/pkg/seven/conf"
)

// recover any exception
func recoverException() {
	if err := recover(); err != nil {
		log.Error(err)
	}
}

// Controller is the ingress apisix controller object.
type Controller struct {
	name               string
	namespace          string
	cfg                *config.Config
	wg                 sync.WaitGroup
	watchingNamespace  map[string]struct{}
	apisix             apisix.APISIX
	translator         translation.Translator
	apiServer          *api.Server
	clientset          kubernetes.Interface
	crdClientset       crdclientset.Interface
	metricsCollector   metrics.Collector
	crdController      *Api6Controller
	crdInformerFactory externalversions.SharedInformerFactory

	// common informers and listers
	svcInformer            cache.SharedIndexInformer
	svcLister              listerscorev1.ServiceLister
	ingressLister          kube.IngressLister
	ingressInformer        cache.SharedIndexInformer
	apisixUpstreamInformer cache.SharedIndexInformer
	apisixUpstreamLister   listersv1.ApisixUpstreamLister

	// resource conrollers
<<<<<<< HEAD
	endpointsController      kubeEndpointsController
=======
	endpointsController      *endpointsController
	ingressController        *ingressController
>>>>>>> cea188fe
	apisixUpstreamController *apisixUpstreamController
}

// NewController creates an ingress apisix controller object.
func NewController(cfg *config.Config) (*Controller, error) {
	podName := os.Getenv("POD_NAME")
	podNamespace := os.Getenv("POD_NAMESPACE")
	if podNamespace == "" {
		podNamespace = "default"
	}
	client, err := apisix.NewClient()
	if err != nil {
		return nil, err
	}
	conf.SetAPISIXClient(client)

	if err := kube.InitInformer(cfg); err != nil {
		return nil, err
	}

	apiSrv, err := api.NewServer(cfg)
	if err != nil {
		return nil, err
	}

	crdClientset := kube.GetApisixClient()
	sharedInformerFactory := externalversions.NewSharedInformerFactory(crdClientset, cfg.Kubernetes.ResyncInterval.Duration)

	var (
		watchingNamespace map[string]struct{}
		ingressInformer   cache.SharedIndexInformer
	)
	if len(cfg.Kubernetes.AppNamespaces) > 1 || cfg.Kubernetes.AppNamespaces[0] != v1.NamespaceAll {
		watchingNamespace = make(map[string]struct{}, len(cfg.Kubernetes.AppNamespaces))
		for _, ns := range cfg.Kubernetes.AppNamespaces {
			watchingNamespace[ns] = struct{}{}
		}
	}

	ingressLister := kube.NewIngressLister(kube.CoreSharedInformerFactory.Networking().V1().Ingresses().Lister(),
		kube.CoreSharedInformerFactory.Networking().V1beta1().Ingresses().Lister())

	if cfg.Kubernetes.IngressVersion == config.IngressNetworkingV1 {
		ingressInformer = kube.CoreSharedInformerFactory.Networking().V1().Ingresses().Informer()
	} else {
		ingressInformer = kube.CoreSharedInformerFactory.Extensions().V1beta1().Ingresses().Informer()
	}

	c := &Controller{
		name:               podName,
		namespace:          podNamespace,
		cfg:                cfg,
		apiServer:          apiSrv,
		apisix:             client,
		metricsCollector:   metrics.NewPrometheusCollector(podName, podNamespace),
		clientset:          kube.GetKubeClient(),
		crdClientset:       crdClientset,
		crdInformerFactory: sharedInformerFactory,
		watchingNamespace:  watchingNamespace,

		svcInformer:            kube.CoreSharedInformerFactory.Core().V1().Services().Informer(),
		svcLister:              kube.CoreSharedInformerFactory.Core().V1().Services().Lister(),
		ingressLister:          ingressLister,
		ingressInformer:        ingressInformer,
		apisixUpstreamInformer: sharedInformerFactory.Apisix().V1().ApisixUpstreams().Informer(),
		apisixUpstreamLister:   sharedInformerFactory.Apisix().V1().ApisixUpstreams().Lister(),
	}
<<<<<<< HEAD
=======
	c.translator = translation.NewTranslator(&translation.TranslatorOptions{
		EndpointsLister:      c.epLister,
		ServiceLister:        c.svcLister,
		ApisixUpstreamLister: c.apisixUpstreamLister,
	})
>>>>>>> cea188fe

	if c.cfg.Kubernetes.EnableEndpointSlice {
		c.endpointsController = c.newEndpointSliceController()
		c.translator = kube.NewTranslator(&kube.TranslatorOptions{
			EndpointMode:         kube.EndpointSliceOnly,
			ServiceLister:        c.svcLister,
			ApisixUpstreamLister: c.apisixUpstreamLister,
		})
	} else {
		c.endpointsController = c.newEndpointsController()
		c.translator = kube.NewTranslator(&kube.TranslatorOptions{
			EndpointMode:         kube.EndpointsOnly,
			ServiceLister:        c.svcLister,
			ApisixUpstreamLister: c.apisixUpstreamLister,
		})
	}

	c.apisixUpstreamController = c.newApisixUpstreamController()
	c.ingressController = c.newIngressController()

	return c, nil
}

func (c *Controller) goAttach(handler func()) {
	c.wg.Add(1)
	go func() {
		defer c.wg.Done()
		handler()
	}()
}

// Eventf implements the resourcelock.EventRecorder interface.
func (c *Controller) Eventf(_ runtime.Object, eventType string, reason string, message string, _ ...interface{}) {
	log.Infow(reason, zap.String("message", message), zap.String("event_type", eventType))
}

// Run launches the controller.
func (c *Controller) Run(stop chan struct{}) error {
	rootCtx, rootCancel := context.WithCancel(context.Background())
	defer rootCancel()
	go func() {
		<-stop
		rootCancel()
	}()
	c.metricsCollector.ResetLeader(false)

	go func() {
		if err := c.apiServer.Run(rootCtx.Done()); err != nil {
			log.Errorf("failed to launch API Server: %s", err)
		}
	}()

	lock := &resourcelock.LeaseLock{
		LeaseMeta: metav1.ObjectMeta{
			Namespace: c.namespace,
			Name:      c.cfg.Kubernetes.ElectionID,
		},
		Client: c.clientset.CoordinationV1(),
		LockConfig: resourcelock.ResourceLockConfig{
			Identity:      c.name,
			EventRecorder: c,
		},
	}
	cfg := leaderelection.LeaderElectionConfig{
		Lock:          lock,
		LeaseDuration: 15 * time.Second,
		RenewDeadline: 5 * time.Second,
		RetryPeriod:   2 * time.Second,
		Callbacks: leaderelection.LeaderCallbacks{
			OnStartedLeading: c.run,
			OnNewLeader: func(identity string) {
				log.Warnf("found a new leader %s", identity)
				if identity != c.name {
					log.Infow("controller now is running as a candidate",
						zap.String("namespace", c.namespace),
						zap.String("pod", c.name),
					)
				}
			},
			OnStoppedLeading: func() {
				log.Infow("controller now is running as a candidate",
					zap.String("namespace", c.namespace),
					zap.String("pod", c.name),
				)
				c.metricsCollector.ResetLeader(false)
			},
		},
		ReleaseOnCancel: true,
		Name:            "ingress-apisix",
	}

	elector, err := leaderelection.NewLeaderElector(cfg)
	if err != nil {
		log.Errorf("failed to create leader elector: %s", err.Error())
		return err
	}

election:
	elector.Run(rootCtx)
	select {
	case <-rootCtx.Done():
		return nil
	default:
		goto election
	}
}

func (c *Controller) run(ctx context.Context) {
	log.Infow("controller now is running as leader",
		zap.String("namespace", c.namespace),
		zap.String("pod", c.name),
	)
	c.metricsCollector.ResetLeader(true)

	err := c.apisix.AddCluster(&apisix.ClusterOptions{
		Name:     "",
		AdminKey: c.cfg.APISIX.AdminKey,
		BaseURL:  c.cfg.APISIX.BaseURL,
	})
	if err != nil {
		// TODO give up the leader role.
		log.Errorf("failed to add default cluster: %s", err)
		return
	}

	if err := c.apisix.Cluster("").HasSynced(ctx); err != nil {
		// TODO give up the leader role.
		log.Errorf("failed to wait the default cluster to be ready: %s", err)
		return
	}

	c.goAttach(func() {
		c.endpointsController.getInformer().Run(ctx.Done())
	})
	c.goAttach(func() {
		c.svcInformer.Run(ctx.Done())
	})
	c.goAttach(func() {
		c.ingressInformer.Run(ctx.Done())
	})
	c.goAttach(func() {
		c.endpointsController.run(ctx)
	})
	c.goAttach(func() {
		c.apisixUpstreamController.run(ctx)
	})
	c.goAttach(func() {
		c.ingressController.run(ctx)
	})

	ac := &Api6Controller{
		KubeClientSet:             c.clientset,
		Api6ClientSet:             c.crdClientset,
		SharedInformerFactory:     c.crdInformerFactory,
		CoreSharedInformerFactory: kube.CoreSharedInformerFactory,
		Stop:                      ctx.Done(),
	}

	// ApisixRoute
	ac.ApisixRoute(c)
	// ApisixTLS
	ac.ApisixTLS(c)

	c.goAttach(func() {
		ac.SharedInformerFactory.Start(ctx.Done())
	})

	<-ctx.Done()
	c.wg.Wait()
}

// namespaceWatching accepts a resource key, getting the namespace part
// and checking whether the namespace is being watched.
func (c *Controller) namespaceWatching(key string) (ok bool) {
	if c.watchingNamespace == nil {
		ok = true
		return
	}
	ns, _, err := cache.SplitMetaNamespaceKey(key)
	if err != nil {
		// Ignore resource with invalid key.
		ok = false
		log.Warnf("resource %s was ignored since: %s", key, err)
		return
	}
	_, ok = c.watchingNamespace[ns]
	return
}

type Api6Controller struct {
	KubeClientSet             kubernetes.Interface
	Api6ClientSet             clientset.Interface
	SharedInformerFactory     externalversions.SharedInformerFactory
	CoreSharedInformerFactory informers.SharedInformerFactory
	Stop                      <-chan struct{}
}

func (api6 *Api6Controller) ApisixRoute(controller *Controller) {
	arc := BuildApisixRouteController(
		api6.KubeClientSet,
		api6.Api6ClientSet,
		api6.SharedInformerFactory.Apisix().V1().ApisixRoutes(),
		controller)
	if err := arc.Run(api6.Stop); err != nil {
		log.Errorf("failed to run ApisixRouteController: %s", err)
	}
}

func (api6 *Api6Controller) ApisixTLS(controller *Controller) {
	atc := BuildApisixTlsController(
		api6.KubeClientSet,
		api6.Api6ClientSet,
		api6.SharedInformerFactory.Apisix().V1().ApisixTlses(),
		controller)
	if err := atc.Run(api6.Stop); err != nil {
		log.Errorf("failed to run ApisixTlsController: %s", err)
	}
}<|MERGE_RESOLUTION|>--- conflicted
+++ resolved
@@ -20,6 +20,7 @@
 	"sync"
 	"time"
 
+	listersv1 "github.com/apache/apisix-ingress-controller/pkg/kube/apisix/client/listers/config/v1"
 	"go.uber.org/zap"
 	v1 "k8s.io/api/core/v1"
 	metav1 "k8s.io/apimachinery/pkg/apis/meta/v1"
@@ -77,12 +78,8 @@
 	apisixUpstreamLister   listersv1.ApisixUpstreamLister
 
 	// resource conrollers
-<<<<<<< HEAD
+	ingressController        *ingressController
 	endpointsController      kubeEndpointsController
-=======
-	endpointsController      *endpointsController
-	ingressController        *ingressController
->>>>>>> cea188fe
 	apisixUpstreamController *apisixUpstreamController
 }
 
@@ -150,31 +147,24 @@
 		apisixUpstreamInformer: sharedInformerFactory.Apisix().V1().ApisixUpstreams().Informer(),
 		apisixUpstreamLister:   sharedInformerFactory.Apisix().V1().ApisixUpstreams().Lister(),
 	}
-<<<<<<< HEAD
-=======
-	c.translator = translation.NewTranslator(&translation.TranslatorOptions{
-		EndpointsLister:      c.epLister,
-		ServiceLister:        c.svcLister,
-		ApisixUpstreamLister: c.apisixUpstreamLister,
-	})
->>>>>>> cea188fe
 
 	if c.cfg.Kubernetes.EnableEndpointSlice {
 		c.endpointsController = c.newEndpointSliceController()
-		c.translator = kube.NewTranslator(&kube.TranslatorOptions{
+		c.translator = translation.NewTranslator(&translation.TranslatorOptions{
 			EndpointMode:         kube.EndpointSliceOnly,
 			ServiceLister:        c.svcLister,
 			ApisixUpstreamLister: c.apisixUpstreamLister,
 		})
 	} else {
 		c.endpointsController = c.newEndpointsController()
-		c.translator = kube.NewTranslator(&kube.TranslatorOptions{
+		c.translator = translation.NewTranslator(&translation.TranslatorOptions{
 			EndpointMode:         kube.EndpointsOnly,
 			ServiceLister:        c.svcLister,
 			ApisixUpstreamLister: c.apisixUpstreamLister,
 		})
 	}
 
+	c.endpointsController = c.newEndpointsController()
 	c.apisixUpstreamController = c.newApisixUpstreamController()
 	c.ingressController = c.newIngressController()
 
