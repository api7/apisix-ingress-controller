// Licensed to the Apache Software Foundation (ASF) under one or more
// contributor license agreements.  See the NOTICE file distributed with
// this work for additional information regarding copyright ownership.
// The ASF licenses this file to You under the Apache License, Version 2.0
// (the "License"); you may not use this file except in compliance with
// the License.  You may obtain a copy of the License at
//
//     http://www.apache.org/licenses/LICENSE-2.0
//
// Unless required by applicable law or agreed to in writing, software
// distributed under the License is distributed on an "AS IS" BASIS,
// WITHOUT WARRANTIES OR CONDITIONS OF ANY KIND, either express or implied.
// See the License for the specific language governing permissions and
// limitations under the License.
package ingress

import (
	"sync"
	"testing"
	"time"

	"github.com/stretchr/testify/assert"
	corev1 "k8s.io/api/core/v1"
	metav1 "k8s.io/apimachinery/pkg/apis/meta/v1"

	"github.com/apache/apisix-ingress-controller/pkg/metrics"
	"github.com/apache/apisix-ingress-controller/pkg/types"
)

func TestPodOnAdd(t *testing.T) {
	watchingNamespace := new(sync.Map)
	watchingNamespace.Store("default", struct{}{})
	ctl := &podController{
		controller: &Controller{
<<<<<<< HEAD
			watchingNamespace: map[string]struct{}{
				"default": {},
			},
			podCache:         types.NewPodCache(),
			MetricsCollector: metrics.NewPrometheusCollector(),
=======
			watchingNamespace: watchingNamespace,
			podCache:          types.NewPodCache(),
>>>>>>> 70631895
		},
	}

	pod := &corev1.Pod{
		ObjectMeta: metav1.ObjectMeta{
			Namespace: "default",
			Name:      "nginx",
		},
		Status: corev1.PodStatus{
			Phase: corev1.PodRunning,
			PodIP: "10.0.5.12",
		},
	}
	ctl.onAdd(pod)
	name, err := ctl.controller.podCache.GetNameByIP("10.0.5.12")
	assert.Nil(t, err)
	assert.Equal(t, name, "nginx")

	pod2 := &corev1.Pod{
		ObjectMeta: metav1.ObjectMeta{
			Namespace: "public",
			Name:      "abc",
		},
		Status: corev1.PodStatus{
			Phase: corev1.PodRunning,
			PodIP: "10.0.5.13",
		},
	}
	ctl.onAdd(pod2)
	name, err = ctl.controller.podCache.GetNameByIP("10.0.5.13")
	assert.Empty(t, name)
	assert.Equal(t, err, types.ErrPodNotFound)
}

func TestPodOnDelete(t *testing.T) {
	watchingNamespace := new(sync.Map)
	watchingNamespace.Store("default", struct{}{})
	ctl := &podController{
		controller: &Controller{
<<<<<<< HEAD
			watchingNamespace: map[string]struct{}{
				"default": {},
			},
			podCache:         types.NewPodCache(),
			MetricsCollector: metrics.NewPrometheusCollector(),
=======
			watchingNamespace: watchingNamespace,
			podCache:          types.NewPodCache(),
>>>>>>> 70631895
		},
	}

	pod := &corev1.Pod{
		ObjectMeta: metav1.ObjectMeta{
			Namespace: "default",
			Name:      "nginx",
		},
		Status: corev1.PodStatus{
			Phase: corev1.PodRunning,
			PodIP: "10.0.5.12",
		},
	}
	assert.Nil(t, ctl.controller.podCache.Add(pod), "adding pod")

	ctl.onDelete(pod)
	name, err := ctl.controller.podCache.GetNameByIP("10.0.5.12")
	assert.Empty(t, name)
	assert.Equal(t, err, types.ErrPodNotFound)

	pod2 := &corev1.Pod{
		ObjectMeta: metav1.ObjectMeta{
			Namespace: "public",
			Name:      "abc",
		},
		Status: corev1.PodStatus{
			Phase: corev1.PodRunning,
			PodIP: "10.0.5.13",
		},
	}
	assert.Nil(t, ctl.controller.podCache.Add(pod2), "adding pod")
	ctl.onDelete(pod2)
	name, err = ctl.controller.podCache.GetNameByIP("10.0.5.13")
	assert.Equal(t, name, "abc")
	assert.Nil(t, err)
}

func TestPodOnUpdate(t *testing.T) {
	watchingNamespace := new(sync.Map)
	watchingNamespace.Store("default", struct{}{})
	ctl := &podController{
		controller: &Controller{
<<<<<<< HEAD
			watchingNamespace: map[string]struct{}{
				"default": {},
			},
			podCache:         types.NewPodCache(),
			MetricsCollector: metrics.NewPrometheusCollector(),
=======
			watchingNamespace: watchingNamespace,
			podCache:          types.NewPodCache(),
>>>>>>> 70631895
		},
	}

	pod := &corev1.Pod{
		ObjectMeta: metav1.ObjectMeta{
			Namespace: "default",
			Name:      "nginx",
			DeletionTimestamp: &metav1.Time{
				Time: time.Now(),
			},
		},
		Status: corev1.PodStatus{
			Phase: corev1.PodRunning,
			PodIP: "10.0.5.12",
		},
	}
	assert.Nil(t, ctl.controller.podCache.Add(pod), "adding pod")

	ctl.onUpdate(nil, pod)
	name, err := ctl.controller.podCache.GetNameByIP("10.0.5.12")
	assert.Equal(t, name, "nginx")
	assert.Equal(t, err, nil)

	pod2 := &corev1.Pod{
		ObjectMeta: metav1.ObjectMeta{
			Namespace: "public",
			Name:      "abc",
		},
		Status: corev1.PodStatus{
			Phase: corev1.PodRunning,
			PodIP: "10.0.5.13",
		},
	}
	assert.Nil(t, ctl.controller.podCache.Add(pod2), "adding pod")
	ctl.onUpdate(nil, pod2)
	name, err = ctl.controller.podCache.GetNameByIP("10.0.5.13")
	assert.Equal(t, name, "abc")
	assert.Nil(t, err)
}<|MERGE_RESOLUTION|>--- conflicted
+++ resolved
@@ -32,16 +32,9 @@
 	watchingNamespace.Store("default", struct{}{})
 	ctl := &podController{
 		controller: &Controller{
-<<<<<<< HEAD
-			watchingNamespace: map[string]struct{}{
-				"default": {},
-			},
-			podCache:         types.NewPodCache(),
-			MetricsCollector: metrics.NewPrometheusCollector(),
-=======
 			watchingNamespace: watchingNamespace,
 			podCache:          types.NewPodCache(),
->>>>>>> 70631895
+			MetricsCollector: metrics.NewPrometheusCollector(),
 		},
 	}
 
@@ -81,16 +74,9 @@
 	watchingNamespace.Store("default", struct{}{})
 	ctl := &podController{
 		controller: &Controller{
-<<<<<<< HEAD
-			watchingNamespace: map[string]struct{}{
-				"default": {},
-			},
-			podCache:         types.NewPodCache(),
-			MetricsCollector: metrics.NewPrometheusCollector(),
-=======
 			watchingNamespace: watchingNamespace,
 			podCache:          types.NewPodCache(),
->>>>>>> 70631895
+			MetricsCollector: metrics.NewPrometheusCollector(),
 		},
 	}
 
@@ -133,16 +119,9 @@
 	watchingNamespace.Store("default", struct{}{})
 	ctl := &podController{
 		controller: &Controller{
-<<<<<<< HEAD
-			watchingNamespace: map[string]struct{}{
-				"default": {},
-			},
-			podCache:         types.NewPodCache(),
-			MetricsCollector: metrics.NewPrometheusCollector(),
-=======
 			watchingNamespace: watchingNamespace,
 			podCache:          types.NewPodCache(),
->>>>>>> 70631895
+			MetricsCollector: metrics.NewPrometheusCollector(),
 		},
 	}
 
