--- conflicted
+++ resolved
@@ -86,19 +86,12 @@
 	// TODO: Obsolete the plain way to specify admin_key, which is insecure.
 	DefaultClusterAdminKey string `json:"default_cluster_admin_key" yaml:"default_cluster_admin_key"`
 	// BaseURL is same to DefaultClusterBaseURL.
-<<<<<<< HEAD
-	// Deprecated: use DefaultClusterBaseURL instead.
-	BaseURL string `json:"base_url" yaml:"base_url"`
-	// AdminKey is same to DefaultClusterAdminKey.
-	// Deprecated: use DefaultClusterAdminKey instead.
-=======
 	// Deprecated: use DefaultClusterBaseURL instead. BaseURL will be removed
 	// once v1.0.0 is released.
 	BaseURL string `json:"base_url" yaml:"base_url"`
 	// AdminKey is same to DefaultClusterAdminKey.
 	// Deprecated: use DefaultClusterAdminKey instead. AdminKey will be removed
-	//	// once v1.0.0 is released.
->>>>>>> a3279e40
+	// once v1.0.0 is released.
 	AdminKey string `json:"admin_key" yaml:"admin_key"`
 }
 
