// Licensed to the Apache Software Foundation (ASF) under one or more
// contributor license agreements.  See the NOTICE file distributed with
// this work for additional information regarding copyright ownership.
// The ASF licenses this file to You under the Apache License, Version 2.0
// (the "License"); you may not use this file except in compliance with
// the License.  You may obtain a copy of the License at
//
//     http://www.apache.org/licenses/LICENSE-2.0
//
// Unless required by applicable law or agreed to in writing, software
// distributed under the License is distributed on an "AS IS" BASIS,
// WITHOUT WARRANTIES OR CONDITIONS OF ANY KIND, either express or implied.
// See the License for the specific language governing permissions and
// limitations under the License.
package config

import (
	"encoding/json"
	"io/ioutil"
	"os"
	"testing"
	"time"

	"github.com/stretchr/testify/assert"

	"github.com/apache/apisix-ingress-controller/pkg/types"
)

func TestNewConfigFromFile(t *testing.T) {
	cfg := &Config{
		LogLevel:              "warn",
		LogOutput:             "stdout",
		HTTPListen:            ":9090",
		HTTPSListen:           ":9443",
		IngressPublishService: "",
		IngressStatusAddress:  []string{},
		CertFilePath:          "/etc/webhook/certs/cert.pem",
		KeyFilePath:           "/etc/webhook/certs/key.pem",
		EnableProfiling:       true,
		Kubernetes: KubernetesConfig{
<<<<<<< HEAD
			ResyncInterval:            types.TimeDuration{Duration: time.Hour},
			Kubeconfig:                "/path/to/foo/baz",
			AppNamespaces:             []string{""},
			ElectionID:                "my-election-id",
			IngressClass:              IngressClass,
			IngressVersion:            IngressNetworkingV1,
			ApisixRouteVersion:        ApisixRouteV2beta3,
			ApisixPluginConfigVersion: ApisixV2beta3,
=======
			ResyncInterval:             types.TimeDuration{Duration: time.Hour},
			Kubeconfig:                 "/path/to/foo/baz",
			AppNamespaces:              []string{""},
			ElectionID:                 "my-election-id",
			IngressClass:               IngressClass,
			IngressVersion:             IngressNetworkingV1,
			ApisixRouteVersion:         ApisixRouteV2beta3,
			ApisixConsumerVersion:      ApisixV2beta3,
			ApisixTlsVersion:           ApisixV2beta3,
			ApisixClusterConfigVersion: ApisixV2beta3,
>>>>>>> df7a724c
		},
		APISIX: APISIXConfig{
			DefaultClusterName:     "default",
			DefaultClusterBaseURL:  "http://127.0.0.1:8080/apisix",
			DefaultClusterAdminKey: "123456",
		},
	}

	jsonData, err := json.Marshal(cfg)
	assert.Nil(t, err, "failed to marshal config to json: %s", err)

	tmpJSON, err := ioutil.TempFile("/tmp", "config-*.json")
	assert.Nil(t, err, "failed to create temporary json configuration file: ", err)
	defer os.Remove(tmpJSON.Name())

	_, err = tmpJSON.Write(jsonData)
	assert.Nil(t, err, "failed to write json data: ", err)
	tmpJSON.Close()

	newCfg, err := NewConfigFromFile(tmpJSON.Name())
	assert.Nil(t, err, "failed to new config from file: ", err)
	assert.Nil(t, newCfg.Validate(), "failed to validate config")

	assert.Equal(t, cfg, newCfg, "bad configuration")

	// We constructs yaml data manually instead of using yaml.Marshal since
	// types.TimeDuration doesn't have a `yaml:",inline"` tag, if we add it,
	// error ",inline needs a struct value field" will be reported.
	// I don't know why.
	yamlData := `
log_level: warn
log_output: stdout
http_listen: :9090
https_listen: :9443
ingress_publish_service: ""
ingress_status_address: []
enable_profiling: true
kubernetes:
  kubeconfig: /path/to/foo/baz
  resync_interval: 1h0m0s
  election_id: my-election-id
  ingress_class: apisix
  ingress_version: networking/v1
apisix:
  default_cluster_base_url: http://127.0.0.1:8080/apisix
  default_cluster_admin_key: "123456"
`
	tmpYAML, err := ioutil.TempFile("/tmp", "config-*.yaml")
	assert.Nil(t, err, "failed to create temporary yaml configuration file: ", err)
	defer os.Remove(tmpYAML.Name())

	_, err = tmpYAML.Write([]byte(yamlData))
	assert.Nil(t, err, "failed to write yaml data: ", err)
	tmpYAML.Close()

	newCfg, err = NewConfigFromFile(tmpYAML.Name())
	assert.Nil(t, err, "failed to new config from file: ", err)
	assert.Nil(t, newCfg.Validate(), "failed to validate config")

	assert.Equal(t, cfg, newCfg, "bad configuration")
}

func TestConfigWithEnvVar(t *testing.T) {
	cfg := &Config{
		LogLevel:              "warn",
		LogOutput:             "stdout",
		HTTPListen:            ":9090",
		HTTPSListen:           ":9443",
		IngressPublishService: "",
		IngressStatusAddress:  []string{},
		CertFilePath:          "/etc/webhook/certs/cert.pem",
		KeyFilePath:           "/etc/webhook/certs/key.pem",
		EnableProfiling:       true,
		Kubernetes: KubernetesConfig{
<<<<<<< HEAD
			ResyncInterval:            types.TimeDuration{Duration: time.Hour},
			Kubeconfig:                "",
			AppNamespaces:             []string{""},
			ElectionID:                "my-election-id",
			IngressClass:              IngressClass,
			IngressVersion:            IngressNetworkingV1,
			ApisixRouteVersion:        ApisixRouteV2beta3,
			ApisixPluginConfigVersion: ApisixV2beta3,
=======
			ResyncInterval:             types.TimeDuration{Duration: time.Hour},
			Kubeconfig:                 "",
			AppNamespaces:              []string{""},
			ElectionID:                 "my-election-id",
			IngressClass:               IngressClass,
			IngressVersion:             IngressNetworkingV1,
			ApisixRouteVersion:         ApisixRouteV2beta3,
			ApisixConsumerVersion:      ApisixV2beta3,
			ApisixTlsVersion:           ApisixV2beta3,
			ApisixClusterConfigVersion: ApisixV2beta3,
>>>>>>> df7a724c
		},
		APISIX: APISIXConfig{
			DefaultClusterName:     "default",
			DefaultClusterBaseURL:  "http://127.0.0.1:8080/apisix",
			DefaultClusterAdminKey: "123456",
		},
	}

	defaultClusterBaseURLEnvName := "DEFAULT_CLUSTER_BASE_URL"
	defaultClusterAdminKeyEnvName := "DEFAULT_CLUSTER_ADMIN_KEY"
	kubeconfigEnvName := "KUBECONFIG"

	err := os.Setenv(defaultClusterBaseURLEnvName, "http://127.0.0.1:8080/apisix")
	assert.Nil(t, err, "failed to set env variable: ", err)
	_ = os.Setenv(defaultClusterAdminKeyEnvName, "123456")
	_ = os.Setenv(kubeconfigEnvName, "")

	jsonData := `
{
    "log_level": "warn",
    "log_output": "stdout",
    "http_listen": ":9090",
    "https_listen": ":9443",
	"ingress_publish_service": "",
	"ingress_status_address": [],
    "enable_profiling": true,
    "kubernetes": {
        "kubeconfig": "{{.KUBECONFIG}}",
        "resync_interval": "1h0m0s",
        "election_id": "my-election-id",
        "ingress_class": "apisix",
        "ingress_version": "networking/v1"
    },
    "apisix": {
        "default_cluster_base_url": "{{.DEFAULT_CLUSTER_BASE_URL}}",
        "default_cluster_admin_key": "{{.DEFAULT_CLUSTER_ADMIN_KEY}}"
    }
}
`
	tmpJSON, err := ioutil.TempFile("/tmp", "config-*.json")
	assert.Nil(t, err, "failed to create temporary json configuration file: ", err)
	defer os.Remove(tmpJSON.Name())

	_, err = tmpJSON.Write([]byte(jsonData))
	assert.Nil(t, err, "failed to write json data: ", err)
	tmpJSON.Close()

	newCfg, err := NewConfigFromFile(tmpJSON.Name())
	assert.Nil(t, err, "failed to new config from file: ", err)
	assert.Nil(t, newCfg.Validate(), "failed to validate config")

	assert.Equal(t, cfg, newCfg, "bad configuration")

	yamlData := `
log_level: warn
log_output: stdout
http_listen: :9090
https_listen: :9443
ingress_publish_service: ""
ingress_status_address: []
enable_profiling: true
kubernetes:
  resync_interval: 1h0m0s
  kubeconfig: "{{.KUBECONFIG}}"
  election_id: my-election-id
  ingress_class: apisix
  ingress_version: networking/v1
apisix:
  default_cluster_base_url: {{.DEFAULT_CLUSTER_BASE_URL}}
  default_cluster_admin_key: "{{.DEFAULT_CLUSTER_ADMIN_KEY}}"
`
	tmpYAML, err := ioutil.TempFile("/tmp", "config-*.yaml")
	assert.Nil(t, err, "failed to create temporary yaml configuration file: ", err)
	defer os.Remove(tmpYAML.Name())

	_, err = tmpYAML.Write([]byte(yamlData))
	assert.Nil(t, err, "failed to write yaml data: ", err)
	tmpYAML.Close()

	newCfg, err = NewConfigFromFile(tmpYAML.Name())
	assert.Nil(t, err, "failed to new config from file: ", err)
	assert.Nil(t, newCfg.Validate(), "failed to validate config")

	assert.Equal(t, cfg, newCfg, "bad configuration")

	_ = os.Unsetenv(defaultClusterBaseURLEnvName)

	_, err = NewConfigFromFile(tmpJSON.Name())
	assert.NotNil(t, err, "should failed because env variable missing")

	_, err = NewConfigFromFile(tmpYAML.Name())
	assert.NotNil(t, err, "should failed because env variable missing")
}

func TestConfigDefaultValue(t *testing.T) {
	yamlData := `
apisix:
  default_cluster_base_url: http://127.0.0.1:8080/apisix
`
	tmpYAML, err := ioutil.TempFile("/tmp", "config-*.yaml")
	assert.Nil(t, err, "failed to create temporary yaml configuration file: ", err)
	defer os.Remove(tmpYAML.Name())

	_, err = tmpYAML.Write([]byte(yamlData))
	assert.Nil(t, err, "failed to write yaml data: ", err)
	tmpYAML.Close()

	newCfg, err := NewConfigFromFile(tmpYAML.Name())
	assert.Nil(t, err, "failed to new config from file: ", err)
	assert.Nil(t, newCfg.Validate(), "failed to validate config")

	defaultCfg := NewDefaultConfig()
	defaultCfg.APISIX.DefaultClusterBaseURL = "http://127.0.0.1:8080/apisix"
	defaultCfg.APISIX.DefaultClusterName = "default"

	assert.Equal(t, defaultCfg, newCfg, "bad configuration")
}

func TestConfigInvalidation(t *testing.T) {
	yamlData := ``
	tmpYAML, err := ioutil.TempFile("/tmp", "config-*.yaml")
	assert.Nil(t, err, "failed to create temporary yaml configuration file: ", err)
	defer os.Remove(tmpYAML.Name())

	_, err = tmpYAML.Write([]byte(yamlData))
	assert.Nil(t, err, "failed to write yaml data: ", err)
	tmpYAML.Close()

	newCfg, err := NewConfigFromFile(tmpYAML.Name())
	assert.Nil(t, err, "failed to new config from file: ", err)
	err = newCfg.Validate()
	assert.NotNil(t, err)
	assert.Equal(t, err.Error(), "apisix base url is required", "bad error: ", err)

	yamlData = `
kubernetes:
  resync_interval: 15s
apisix:
  default_cluster_base_url: http://127.0.0.1:1234/apisix
`
	tmpYAML, err = ioutil.TempFile("/tmp", "config-*.yaml")
	assert.Nil(t, err, "failed to create temporary yaml configuration file: ", err)
	defer os.Remove(tmpYAML.Name())

	_, err = tmpYAML.Write([]byte(yamlData))
	assert.Nil(t, err, "failed to write yaml data: ", err)
	tmpYAML.Close()

	newCfg, err = NewConfigFromFile(tmpYAML.Name())
	assert.Nil(t, err, "failed to new config from file: ", err)
	err = newCfg.Validate()
	assert.NotNil(t, err)
	assert.Equal(t, err.Error(), "controller resync interval too small", "bad error: ", err)
}<|MERGE_RESOLUTION|>--- conflicted
+++ resolved
@@ -38,16 +38,6 @@
 		KeyFilePath:           "/etc/webhook/certs/key.pem",
 		EnableProfiling:       true,
 		Kubernetes: KubernetesConfig{
-<<<<<<< HEAD
-			ResyncInterval:            types.TimeDuration{Duration: time.Hour},
-			Kubeconfig:                "/path/to/foo/baz",
-			AppNamespaces:             []string{""},
-			ElectionID:                "my-election-id",
-			IngressClass:              IngressClass,
-			IngressVersion:            IngressNetworkingV1,
-			ApisixRouteVersion:        ApisixRouteV2beta3,
-			ApisixPluginConfigVersion: ApisixV2beta3,
-=======
 			ResyncInterval:             types.TimeDuration{Duration: time.Hour},
 			Kubeconfig:                 "/path/to/foo/baz",
 			AppNamespaces:              []string{""},
@@ -55,10 +45,10 @@
 			IngressClass:               IngressClass,
 			IngressVersion:             IngressNetworkingV1,
 			ApisixRouteVersion:         ApisixRouteV2beta3,
+			ApisixPluginConfigVersion:  ApisixV2beta3,
 			ApisixConsumerVersion:      ApisixV2beta3,
 			ApisixTlsVersion:           ApisixV2beta3,
 			ApisixClusterConfigVersion: ApisixV2beta3,
->>>>>>> df7a724c
 		},
 		APISIX: APISIXConfig{
 			DefaultClusterName:     "default",
@@ -133,16 +123,6 @@
 		KeyFilePath:           "/etc/webhook/certs/key.pem",
 		EnableProfiling:       true,
 		Kubernetes: KubernetesConfig{
-<<<<<<< HEAD
-			ResyncInterval:            types.TimeDuration{Duration: time.Hour},
-			Kubeconfig:                "",
-			AppNamespaces:             []string{""},
-			ElectionID:                "my-election-id",
-			IngressClass:              IngressClass,
-			IngressVersion:            IngressNetworkingV1,
-			ApisixRouteVersion:        ApisixRouteV2beta3,
-			ApisixPluginConfigVersion: ApisixV2beta3,
-=======
 			ResyncInterval:             types.TimeDuration{Duration: time.Hour},
 			Kubeconfig:                 "",
 			AppNamespaces:              []string{""},
@@ -150,10 +130,10 @@
 			IngressClass:               IngressClass,
 			IngressVersion:             IngressNetworkingV1,
 			ApisixRouteVersion:         ApisixRouteV2beta3,
+			ApisixPluginConfigVersion:  ApisixV2beta3,
 			ApisixConsumerVersion:      ApisixV2beta3,
 			ApisixTlsVersion:           ApisixV2beta3,
 			ApisixClusterConfigVersion: ApisixV2beta3,
->>>>>>> df7a724c
 		},
 		APISIX: APISIXConfig{
 			DefaultClusterName:     "default",
