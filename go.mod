module github.com/apache/apisix-ingress-controller

go 1.20

require (
	github.com/gin-gonic/gin v1.9.1
	github.com/hashicorp/go-memdb v1.3.4
	github.com/hashicorp/go-multierror v1.1.1
	github.com/imdario/mergo v0.3.15
	github.com/incubator4/go-resty-expr v0.1.1
	github.com/pkg/errors v0.9.1
	github.com/prometheus/client_golang v1.15.1
	github.com/prometheus/client_model v0.4.0
	github.com/slok/kubewebhook/v2 v2.5.0
	github.com/spf13/cobra v1.7.0
	github.com/stretchr/testify v1.8.3
	github.com/xeipuuv/gojsonschema v1.2.0
	go.uber.org/multierr v1.11.0
	go.uber.org/zap v1.24.0
	golang.org/x/net v0.10.0
	gopkg.in/go-playground/pool.v3 v3.1.1
	gopkg.in/natefinch/lumberjack.v2 v2.2.1
	gopkg.in/yaml.v2 v2.4.0
	k8s.io/api v0.27.1
	k8s.io/apimachinery v0.27.1
	k8s.io/client-go v0.27.1
	k8s.io/code-generator v0.27.1
	sigs.k8s.io/controller-runtime v0.14.6
	sigs.k8s.io/gateway-api v0.6.2
	sigs.k8s.io/yaml v1.3.0
)

require (
	github.com/beorn7/perks v1.0.1 // indirect
	github.com/bytedance/sonic v1.9.1 // indirect
	github.com/cespare/xxhash/v2 v2.2.0 // indirect
	github.com/chenzhuoyu/base64x v0.0.0-20221115062448-fe3a3abad311 // indirect
	github.com/davecgh/go-spew v1.1.1 // indirect
	github.com/emicklei/go-restful/v3 v3.10.2 // indirect
	github.com/evanphx/json-patch v4.12.0+incompatible // indirect
	github.com/evanphx/json-patch/v5 v5.6.0 // indirect
	github.com/gabriel-vasile/mimetype v1.4.2 // indirect
	github.com/gin-contrib/sse v0.1.0 // indirect
	github.com/go-logr/logr v1.2.4 // indirect
	github.com/go-openapi/jsonpointer v0.19.6 // indirect
	github.com/go-openapi/jsonreference v0.20.2 // indirect
	github.com/go-openapi/swag v0.22.3 // indirect
	github.com/go-playground/locales v0.14.1 // indirect
	github.com/go-playground/universal-translator v0.18.1 // indirect
	github.com/go-playground/validator/v10 v10.14.0 // indirect
	github.com/goccy/go-json v0.10.2 // indirect
	github.com/gogo/protobuf v1.3.2 // indirect
	github.com/golang/groupcache v0.0.0-20210331224755-41bb18bfe9da // indirect
	github.com/golang/protobuf v1.5.3 // indirect
	github.com/google/gnostic v0.6.9 // indirect
	github.com/google/go-cmp v0.5.9 // indirect
	github.com/google/gofuzz v1.2.0 // indirect
	github.com/google/uuid v1.3.0 // indirect
	github.com/hashicorp/errwrap v1.0.0 // indirect
	github.com/hashicorp/go-immutable-radix v1.3.1 // indirect
	github.com/hashicorp/golang-lru v0.5.4 // indirect
	github.com/inconshreveable/mousetrap v1.1.0 // indirect
	github.com/josharian/intern v1.0.0 // indirect
	github.com/json-iterator/go v1.1.12 // indirect
	github.com/klauspost/cpuid/v2 v2.2.4 // indirect
	github.com/leodido/go-urn v1.2.4 // indirect
	github.com/mailru/easyjson v0.7.7 // indirect
	github.com/mattn/go-isatty v0.0.19 // indirect
	github.com/matttproud/golang_protobuf_extensions v1.0.4 // indirect
	github.com/modern-go/concurrent v0.0.0-20180306012644-bacd9c7ef1dd // indirect
	github.com/modern-go/reflect2 v1.0.2 // indirect
	github.com/munnerz/goautoneg v0.0.0-20191010083416-a7dc8b61c822 // indirect
	github.com/pelletier/go-toml/v2 v2.0.8 // indirect
	github.com/pmezard/go-difflib v1.0.0 // indirect
	github.com/prometheus/common v0.42.0 // indirect
	github.com/prometheus/procfs v0.9.0 // indirect
	github.com/spf13/pflag v1.0.5 // indirect
	github.com/twitchyliquid64/golang-asm v0.15.1 // indirect
	github.com/ugorji/go/codec v1.2.11 // indirect
	github.com/xeipuuv/gojsonpointer v0.0.0-20180127040702-4e3ac2762d5f // indirect
	github.com/xeipuuv/gojsonreference v0.0.0-20180127040603-bd5ef7bd5415 // indirect
	go.uber.org/atomic v1.10.0 // indirect
<<<<<<< HEAD
	golang.org/x/arch v0.0.0-20210923205945-b76863e36670 // indirect
	golang.org/x/crypto v0.5.0 // indirect
	golang.org/x/mod v0.9.0 // indirect
=======
	golang.org/x/arch v0.3.0 // indirect
	golang.org/x/crypto v0.9.0 // indirect
	golang.org/x/mod v0.10.0 // indirect
>>>>>>> e809cfba
	golang.org/x/oauth2 v0.7.0 // indirect
	golang.org/x/sys v0.8.0 // indirect
	golang.org/x/term v0.8.0 // indirect
	golang.org/x/text v0.9.0 // indirect
	golang.org/x/time v0.3.0 // indirect
<<<<<<< HEAD
	golang.org/x/tools v0.7.0 // indirect
=======
	golang.org/x/tools v0.9.1 // indirect
>>>>>>> e809cfba
	google.golang.org/appengine v1.6.7 // indirect
	google.golang.org/protobuf v1.30.0 // indirect
	gopkg.in/go-playground/assert.v1 v1.2.1 // indirect
	gopkg.in/inf.v0 v0.9.1 // indirect
	gopkg.in/yaml.v3 v3.0.1 // indirect
	k8s.io/apiextensions-apiserver v0.26.3 // indirect
	k8s.io/gengo v0.0.0-20230306165830-ab3349d207d4 // indirect
	k8s.io/klog/v2 v2.100.1 // indirect
	k8s.io/kube-openapi v0.0.0-20230515203736-54b630e78af5 // indirect
	k8s.io/utils v0.0.0-20230406110748-d93618cff8a2 // indirect
	sigs.k8s.io/json v0.0.0-20221116044647-bc3834ca7abd // indirect
	sigs.k8s.io/structured-merge-diff/v4 v4.2.3 // indirect
)<|MERGE_RESOLUTION|>--- conflicted
+++ resolved
@@ -80,25 +80,15 @@
 	github.com/xeipuuv/gojsonpointer v0.0.0-20180127040702-4e3ac2762d5f // indirect
 	github.com/xeipuuv/gojsonreference v0.0.0-20180127040603-bd5ef7bd5415 // indirect
 	go.uber.org/atomic v1.10.0 // indirect
-<<<<<<< HEAD
-	golang.org/x/arch v0.0.0-20210923205945-b76863e36670 // indirect
-	golang.org/x/crypto v0.5.0 // indirect
-	golang.org/x/mod v0.9.0 // indirect
-=======
 	golang.org/x/arch v0.3.0 // indirect
 	golang.org/x/crypto v0.9.0 // indirect
 	golang.org/x/mod v0.10.0 // indirect
->>>>>>> e809cfba
 	golang.org/x/oauth2 v0.7.0 // indirect
 	golang.org/x/sys v0.8.0 // indirect
 	golang.org/x/term v0.8.0 // indirect
 	golang.org/x/text v0.9.0 // indirect
 	golang.org/x/time v0.3.0 // indirect
-<<<<<<< HEAD
-	golang.org/x/tools v0.7.0 // indirect
-=======
 	golang.org/x/tools v0.9.1 // indirect
->>>>>>> e809cfba
 	google.golang.org/appengine v1.6.7 // indirect
 	google.golang.org/protobuf v1.30.0 // indirect
 	gopkg.in/go-playground/assert.v1 v1.2.1 // indirect
