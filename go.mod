module github.com/apache/apisix-ingress-controller

go 1.20

require (
<<<<<<< HEAD
	github.com/api7/etcd-adapter v0.2.1
	github.com/api7/gopkg v0.1.2
	github.com/gin-gonic/gin v1.9.0
=======
	github.com/gin-gonic/gin v1.9.1
>>>>>>> c3dff871
	github.com/hashicorp/go-memdb v1.3.4
	github.com/hashicorp/go-multierror v1.1.1
	github.com/imdario/mergo v0.3.15
	github.com/incubator4/go-resty-expr v0.1.1
	github.com/pkg/errors v0.9.1
	github.com/prometheus/client_golang v1.15.1
	github.com/prometheus/client_model v0.4.0
	github.com/slok/kubewebhook/v2 v2.5.0
	github.com/spf13/cobra v1.7.0
	github.com/stretchr/testify v1.8.4
	github.com/xeipuuv/gojsonschema v1.2.0
	go.uber.org/multierr v1.11.0
	go.uber.org/zap v1.24.0
	golang.org/x/net v0.12.0
	gopkg.in/go-playground/pool.v3 v3.1.1
	gopkg.in/natefinch/lumberjack.v2 v2.2.1
	gopkg.in/yaml.v2 v2.4.0
	k8s.io/api v0.27.4
	k8s.io/apimachinery v0.27.4
	k8s.io/client-go v0.27.4
	k8s.io/code-generator v0.27.4
	sigs.k8s.io/controller-runtime v0.14.6
	sigs.k8s.io/gateway-api v0.6.2
	sigs.k8s.io/yaml v1.3.0
)

require (
	github.com/beorn7/perks v1.0.1 // indirect
	github.com/bytedance/sonic v1.9.1 // indirect
	github.com/cespare/xxhash/v2 v2.2.0 // indirect
	github.com/chenzhuoyu/base64x v0.0.0-20221115062448-fe3a3abad311 // indirect
	github.com/davecgh/go-spew v1.1.1 // indirect
	github.com/emicklei/go-restful/v3 v3.10.2 // indirect
	github.com/evanphx/json-patch v4.12.0+incompatible // indirect
	github.com/evanphx/json-patch/v5 v5.6.0 // indirect
	github.com/gabriel-vasile/mimetype v1.4.2 // indirect
	github.com/gin-contrib/sse v0.1.0 // indirect
	github.com/go-logr/logr v1.2.4 // indirect
	github.com/go-openapi/jsonpointer v0.20.0 // indirect
	github.com/go-openapi/jsonreference v0.20.2 // indirect
	github.com/go-openapi/swag v0.22.4 // indirect
	github.com/go-playground/locales v0.14.1 // indirect
	github.com/go-playground/universal-translator v0.18.1 // indirect
	github.com/go-playground/validator/v10 v10.14.0 // indirect
	github.com/goccy/go-json v0.10.2 // indirect
	github.com/gogo/protobuf v1.3.2 // indirect
	github.com/golang/groupcache v0.0.0-20210331224755-41bb18bfe9da // indirect
	github.com/golang/protobuf v1.5.3 // indirect
	github.com/google/btree v1.0.1 // indirect
	github.com/google/gnostic v0.6.9 // indirect
	github.com/google/go-cmp v0.5.9 // indirect
	github.com/google/gofuzz v1.2.0 // indirect
	github.com/google/uuid v1.3.0 // indirect
	github.com/gorilla/websocket v1.4.2 // indirect
	github.com/grpc-ecosystem/grpc-gateway v1.16.0 // indirect
	github.com/hashicorp/errwrap v1.0.0 // indirect
	github.com/hashicorp/go-immutable-radix v1.3.1 // indirect
	github.com/hashicorp/golang-lru v0.5.4 // indirect
	github.com/inconshreveable/mousetrap v1.1.0 // indirect
	github.com/josharian/intern v1.0.0 // indirect
	github.com/json-iterator/go v1.1.12 // indirect
<<<<<<< HEAD
	github.com/k3s-io/kine v0.8.1 // indirect
	github.com/klauspost/cpuid/v2 v2.0.9 // indirect
	github.com/leodido/go-urn v1.2.1 // indirect
=======
	github.com/klauspost/cpuid/v2 v2.2.4 // indirect
	github.com/leodido/go-urn v1.2.4 // indirect
>>>>>>> c3dff871
	github.com/mailru/easyjson v0.7.7 // indirect
	github.com/mattn/go-isatty v0.0.19 // indirect
	github.com/matttproud/golang_protobuf_extensions v1.0.4 // indirect
	github.com/modern-go/concurrent v0.0.0-20180306012644-bacd9c7ef1dd // indirect
	github.com/modern-go/reflect2 v1.0.2 // indirect
	github.com/munnerz/goautoneg v0.0.0-20191010083416-a7dc8b61c822 // indirect
	github.com/pelletier/go-toml/v2 v2.0.8 // indirect
	github.com/pmezard/go-difflib v1.0.0 // indirect
	github.com/prometheus/common v0.42.0 // indirect
	github.com/prometheus/procfs v0.9.0 // indirect
	github.com/sirupsen/logrus v1.9.0 // indirect
	github.com/soheilhy/cmux v0.1.5 // indirect
	github.com/spf13/pflag v1.0.5 // indirect
	github.com/tmc/grpc-websocket-proxy v0.0.0-20201229170055-e5319fda7802 // indirect
	github.com/twitchyliquid64/golang-asm v0.15.1 // indirect
	github.com/ugorji/go/codec v1.2.11 // indirect
	github.com/xeipuuv/gojsonpointer v0.0.0-20180127040702-4e3ac2762d5f // indirect
	github.com/xeipuuv/gojsonreference v0.0.0-20180127040603-bd5ef7bd5415 // indirect
	go.etcd.io/etcd v3.3.27+incompatible // indirect
	go.etcd.io/etcd/api/v3 v3.5.5 // indirect
	go.etcd.io/etcd/client/v3 v3.5.5 // indirect
	go.uber.org/atomic v1.10.0 // indirect
	golang.org/x/arch v0.3.0 // indirect
	golang.org/x/crypto v0.11.0 // indirect
	golang.org/x/mod v0.12.0 // indirect
	golang.org/x/oauth2 v0.7.0 // indirect
	golang.org/x/sys v0.10.0 // indirect
	golang.org/x/term v0.10.0 // indirect
	golang.org/x/text v0.11.0 // indirect
	golang.org/x/time v0.3.0 // indirect
	golang.org/x/tools v0.11.1 // indirect
	google.golang.org/appengine v1.6.7 // indirect
<<<<<<< HEAD
	google.golang.org/genproto v0.0.0-20220502173005-c8bf987b8c21 // indirect
	google.golang.org/grpc v1.49.0 // indirect
	google.golang.org/protobuf v1.30.0 // indirect
=======
	google.golang.org/protobuf v1.31.0 // indirect
>>>>>>> c3dff871
	gopkg.in/go-playground/assert.v1 v1.2.1 // indirect
	gopkg.in/inf.v0 v0.9.1 // indirect
	gopkg.in/yaml.v3 v3.0.1 // indirect
	k8s.io/apiextensions-apiserver v0.26.3 // indirect
	k8s.io/gengo v0.0.0-20230306165830-ab3349d207d4 // indirect
	k8s.io/klog/v2 v2.100.1 // indirect
	k8s.io/kube-openapi v0.0.0-20230525220651-2546d827e515 // indirect
	k8s.io/utils v0.0.0-20230406110748-d93618cff8a2 // indirect
	sigs.k8s.io/json v0.0.0-20221116044647-bc3834ca7abd // indirect
	sigs.k8s.io/structured-merge-diff/v4 v4.3.0 // indirect
)<|MERGE_RESOLUTION|>--- conflicted
+++ resolved
@@ -3,13 +3,9 @@
 go 1.20
 
 require (
-<<<<<<< HEAD
 	github.com/api7/etcd-adapter v0.2.1
 	github.com/api7/gopkg v0.1.2
-	github.com/gin-gonic/gin v1.9.0
-=======
 	github.com/gin-gonic/gin v1.9.1
->>>>>>> c3dff871
 	github.com/hashicorp/go-memdb v1.3.4
 	github.com/hashicorp/go-multierror v1.1.1
 	github.com/imdario/mergo v0.3.15
@@ -71,14 +67,9 @@
 	github.com/inconshreveable/mousetrap v1.1.0 // indirect
 	github.com/josharian/intern v1.0.0 // indirect
 	github.com/json-iterator/go v1.1.12 // indirect
-<<<<<<< HEAD
 	github.com/k3s-io/kine v0.8.1 // indirect
-	github.com/klauspost/cpuid/v2 v2.0.9 // indirect
-	github.com/leodido/go-urn v1.2.1 // indirect
-=======
 	github.com/klauspost/cpuid/v2 v2.2.4 // indirect
 	github.com/leodido/go-urn v1.2.4 // indirect
->>>>>>> c3dff871
 	github.com/mailru/easyjson v0.7.7 // indirect
 	github.com/mattn/go-isatty v0.0.19 // indirect
 	github.com/matttproud/golang_protobuf_extensions v1.0.4 // indirect
@@ -111,13 +102,9 @@
 	golang.org/x/time v0.3.0 // indirect
 	golang.org/x/tools v0.11.1 // indirect
 	google.golang.org/appengine v1.6.7 // indirect
-<<<<<<< HEAD
 	google.golang.org/genproto v0.0.0-20220502173005-c8bf987b8c21 // indirect
 	google.golang.org/grpc v1.49.0 // indirect
-	google.golang.org/protobuf v1.30.0 // indirect
-=======
 	google.golang.org/protobuf v1.31.0 // indirect
->>>>>>> c3dff871
 	gopkg.in/go-playground/assert.v1 v1.2.1 // indirect
 	gopkg.in/inf.v0 v0.9.1 // indirect
 	gopkg.in/yaml.v3 v3.0.1 // indirect
