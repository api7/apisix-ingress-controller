--- conflicted
+++ resolved
@@ -23,13 +23,8 @@
 	k8s.io/api v0.26.1
 	k8s.io/apimachinery v0.26.1
 	k8s.io/client-go v0.26.1
-<<<<<<< HEAD
-	k8s.io/code-generator v0.26.0
 	sigs.k8s.io/gateway-api v0.6.0
-=======
 	k8s.io/code-generator v0.26.1
-	sigs.k8s.io/gateway-api v0.5.1
->>>>>>> fa57ff5e
 	sigs.k8s.io/yaml v1.3.0
 )
 
