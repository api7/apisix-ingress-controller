#
# Licensed to the Apache Software Foundation (ASF) under one or more
# contributor license agreements.  See the NOTICE file distributed with
# this work for additional information regarding copyright ownership.
# The ASF licenses this file to You under the Apache License, Version 2.0
# (the "License"); you may not use this file except in compliance with
# the License.  You may obtain a copy of the License at
#
#     http://www.apache.org/licenses/LICENSE-2.0
#
# Unless required by applicable law or agreed to in writing, software
# distributed under the License is distributed on an "AS IS" BASIS,
# WITHOUT WARRANTIES OR CONDITIONS OF ANY KIND, either express or implied.
# See the License for the specific language governing permissions and
# limitations under the License.
#
<<<<<<< HEAD
FROM golang:1.16.11 AS build-env
=======
FROM golang:1.16 AS build-env
>>>>>>> 5db36de8
LABEL maintainer="gxthrj@163.com"

ARG ENABLE_PROXY=false

RUN rm -rf /etc/localtime \
    && ln -s /usr/share/zoneinfo/Hongkong /etc/localtime \
    && dpkg-reconfigure -f noninteractive tzdata

WORKDIR /build
COPY go.* ./

RUN if [ "$ENABLE_PROXY" = "true" ] ; then go env -w GOPROXY=https://goproxy.cn,direct ; fi \
    && go mod download

COPY . .
RUN make build

FROM centos:centos7
LABEL maintainer="gxthrj@163.com"

WORKDIR /ingress-apisix
RUN yum -y install ca-certificates libc6-compat \
    && update-ca-trust \
    && echo "hosts: files dns" > /etc/nsswitch.conf

COPY --from=build-env /build/apisix-ingress-controller .
COPY --from=build-env /usr/share/zoneinfo/Hongkong /etc/localtime

ENTRYPOINT ["/ingress-apisix/apisix-ingress-controller", "ingress", "--config-path", "/ingress-apisix/conf/config.yaml"]<|MERGE_RESOLUTION|>--- conflicted
+++ resolved
@@ -14,11 +14,7 @@
 # See the License for the specific language governing permissions and
 # limitations under the License.
 #
-<<<<<<< HEAD
-FROM golang:1.16.11 AS build-env
-=======
 FROM golang:1.16 AS build-env
->>>>>>> 5db36de8
 LABEL maintainer="gxthrj@163.com"
 
 ARG ENABLE_PROXY=false
