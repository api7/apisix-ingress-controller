--- conflicted
+++ resolved
@@ -68,11 +68,7 @@
       - name: Setup Go Env
         uses: actions/setup-go@v2
         with:
-<<<<<<< HEAD
-          go-version: "1.16.11"
-=======
           go-version: '1.16'
->>>>>>> 5db36de8
 
       - name: Download golangci-lint
         run: curl -sSfL https://raw.githubusercontent.com/golangci/golangci-lint/master/install.sh | sh -s -- -b $(go env GOPATH)/bin v1.39.0
