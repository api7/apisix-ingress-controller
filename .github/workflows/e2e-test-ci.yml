--- conflicted
+++ resolved
@@ -79,11 +79,7 @@
       - name: Setup Go Env
         uses: actions/setup-go@v2
         with:
-<<<<<<< HEAD
-          go-version: "1.16.11"
-=======
           go-version: "1.16"
->>>>>>> 5db36de8
       - name: Install ginkgo
         run: |
           go install github.com/onsi/ginkgo/ginkgo@v1.16.4
