--- conflicted
+++ resolved
@@ -67,11 +67,7 @@
       - name: Setup Go Env
         uses: actions/setup-go@v2
         with:
-<<<<<<< HEAD
-          go-version: "1.16.11"
-=======
           go-version: '1.16'
->>>>>>> 5db36de8
       - name: run gofmt
         working-directory: ./
         run: |
