// Licensed to the Apache Software Foundation (ASF) under one or more
// contributor license agreements.  See the NOTICE file distributed with
// this work for additional information regarding copyright ownership.
// The ASF licenses this file to You under the Apache License, Version 2.0
// (the "License"); you may not use this file except in compliance with
// the License.  You may obtain a copy of the License at
//
//     http://www.apache.org/licenses/LICENSE-2.0
//
// Unless required by applicable law or agreed to in writing, software
// distributed under the License is distributed on an "AS IS" BASIS,
// WITHOUT WARRANTIES OR CONDITIONS OF ANY KIND, either express or implied.
// See the License for the specific language governing permissions and
// limitations under the License.

package scaffold

import (
	"context"
	"crypto/tls"
	"crypto/x509"
	"fmt"
	"io/ioutil"
	"net"
	"net/http"
	"net/url"
	"os"
	"os/exec"
	"os/user"
	"path/filepath"
	"strings"
	"sync"
	"text/template"
	"time"

	"github.com/apache/apisix-ingress-controller/pkg/kube"
	"github.com/gavv/httpexpect/v2"
	"github.com/gruntwork-io/terratest/modules/k8s"
	"github.com/gruntwork-io/terratest/modules/testing"
	"github.com/onsi/ginkgo"
	"github.com/stretchr/testify/assert"
	appsv1 "k8s.io/api/apps/v1"
	corev1 "k8s.io/api/core/v1"
	metav1 "k8s.io/apimachinery/pkg/apis/meta/v1"
	"k8s.io/apimachinery/pkg/util/wait"
)

type Options struct {
	Name                  string
	Kubeconfig            string
	APISIXConfigPath      string
	IngressAPISIXReplicas int
	HTTPBinServicePort    int
	APISIXRouteVersion    string
	APISIXAdminAPIKey     string
	EnableWebhooks        bool
}

type Scaffold struct {
	opts              *Options
	kubectlOptions    *k8s.KubectlOptions
	namespace         string
	t                 testing.TestingT
	nodes             []corev1.Node
	etcdService       *corev1.Service
	apisixService     *corev1.Service
	httpbinDeployment *appsv1.Deployment
	httpbinService    *corev1.Service
	finializers       []func()

	apisixAdminTunnel   *k8s.Tunnel
	apisixHttpTunnel    *k8s.Tunnel
	apisixHttpsTunnel   *k8s.Tunnel
	apisixTCPTunnel     *k8s.Tunnel
	apisixUDPTunnel     *k8s.Tunnel
	apisixControlTunnel *k8s.Tunnel

	// Used for template rendering.
	EtcdServiceFQDN string
}

// GetKubeconfig returns the kubeconfig file path.
// Order:
// env KUBECONFIG;
// ~/.kube/config;
// "" (in case in-cluster configuration will be used).
func GetKubeconfig() string {
	kubeconfig := os.Getenv("KUBECONFIG")
	if kubeconfig == "" {
		u, err := user.Current()
		if err != nil {
			panic(err)
		}
		kubeconfig = filepath.Join(u.HomeDir, ".kube", "config")
		if _, err := os.Stat(kubeconfig); err != nil && !os.IsNotExist(err) {
			kubeconfig = ""
		}
	}
	return kubeconfig
}

// NewScaffold creates an e2e test scaffold.
func NewScaffold(o *Options) *Scaffold {
	if o.APISIXRouteVersion == "" {
		o.APISIXRouteVersion = kube.ApisixRouteV1
	}
	if o.APISIXAdminAPIKey == "" {
		o.APISIXAdminAPIKey = "edd1c9f034335f136f87ad84b625c8f1"
	}
	defer ginkgo.GinkgoRecover()

	s := &Scaffold{
		opts: o,
		t:    ginkgo.GinkgoT(),
	}

	ginkgo.BeforeEach(s.beforeEach)
	ginkgo.AfterEach(s.afterEach)

	return s
}

// NewDefaultScaffold creates a scaffold with some default options.
func NewDefaultScaffold() *Scaffold {
	opts := &Options{
		Name:                  "default",
		Kubeconfig:            GetKubeconfig(),
		APISIXConfigPath:      "testdata/apisix-gw-config.yaml",
		IngressAPISIXReplicas: 1,
		HTTPBinServicePort:    80,
		APISIXRouteVersion:    kube.ApisixRouteV1,
		EnableWebhooks:        false,
	}
	return NewScaffold(opts)
}

// NewDefaultV2Scaffold creates a scaffold with some default options.
func NewDefaultV2Scaffold() *Scaffold {
	opts := &Options{
		Name:                  "default",
		Kubeconfig:            GetKubeconfig(),
		APISIXConfigPath:      "testdata/apisix-gw-config.yaml",
		IngressAPISIXReplicas: 1,
		HTTPBinServicePort:    80,
		APISIXRouteVersion:    kube.ApisixRouteV2alpha1,
		EnableWebhooks:        false,
	}
	return NewScaffold(opts)
}

// KillPod kill the pod which name is podName.
func (s *Scaffold) KillPod(podName string) error {
	cli, err := k8s.GetKubernetesClientE(s.t)
	if err != nil {
		return err
	}
	return cli.CoreV1().Pods(s.namespace).Delete(context.TODO(), podName, metav1.DeleteOptions{})
}

// DefaultHTTPBackend returns the service name and service ports
// of the default http backend.
func (s *Scaffold) DefaultHTTPBackend() (string, []int32) {
	var ports []int32
	for _, p := range s.httpbinService.Spec.Ports {
		ports = append(ports, p.Port)
	}
	return s.httpbinService.Name, ports
}

// ApisixAdminServiceAndPort returns the apisix service name and
// it's admin port.
func (s *Scaffold) ApisixAdminServiceAndPort() (string, int32) {
	return "apisix-service-e2e-test", 9180
}

// NewAPISIXClient creates the default HTTP client.
func (s *Scaffold) NewAPISIXClient() *httpexpect.Expect {
	u := url.URL{
		Scheme: "http",
		Host:   s.apisixHttpTunnel.Endpoint(),
	}
	return httpexpect.WithConfig(httpexpect.Config{
		BaseURL: u.String(),
		Client: &http.Client{
			Transport: &http.Transport{},
			CheckRedirect: func(req *http.Request, via []*http.Request) error {
				return http.ErrUseLastResponse
			},
		},
		Reporter: httpexpect.NewAssertReporter(
			httpexpect.NewAssertReporter(ginkgo.GinkgoT()),
		),
	})
}

// NewAPISIXClientWithTCPProxy creates the HTTP client but with the TCP proxy of APISIX.
func (s *Scaffold) NewAPISIXClientWithTCPProxy() *httpexpect.Expect {
	u := url.URL{
		Scheme: "http",
		Host:   s.apisixTCPTunnel.Endpoint(),
	}
	return httpexpect.WithConfig(httpexpect.Config{
		BaseURL: u.String(),
		Client: &http.Client{
			Transport: &http.Transport{},
			CheckRedirect: func(req *http.Request, via []*http.Request) error {
				return http.ErrUseLastResponse
			},
		},
		Reporter: httpexpect.NewAssertReporter(
			httpexpect.NewAssertReporter(ginkgo.GinkgoT()),
		),
	})
}

func (s *Scaffold) DNSResolver() *net.Resolver {
	return &net.Resolver{
		PreferGo: false,
		Dial: func(ctx context.Context, network, address string) (net.Conn, error) {
			d := net.Dialer{
				Timeout: time.Millisecond * time.Duration(10000),
			}
			return d.DialContext(ctx, "udp", s.apisixUDPTunnel.Endpoint())
		},
	}
}

func (s *Scaffold) UpdateNamespace(ns string) {
	s.kubectlOptions.Namespace = ns
}

// NewAPISIXHttpsClient creates the default HTTPS client.
func (s *Scaffold) NewAPISIXHttpsClient(host string) *httpexpect.Expect {
	u := url.URL{
		Scheme: "https",
		Host:   s.apisixHttpsTunnel.Endpoint(),
	}
	return httpexpect.WithConfig(httpexpect.Config{
		BaseURL: u.String(),
		Client: &http.Client{
			Transport: &http.Transport{
				TLSClientConfig: &tls.Config{
					// accept any certificate; for testing only!
					InsecureSkipVerify: true,
					ServerName:         host,
				},
			},
		},
		Reporter: httpexpect.NewAssertReporter(
			httpexpect.NewAssertReporter(ginkgo.GinkgoT()),
		),
	})
}

// NewAPISIXHttpsClientWithCertificates creates the default HTTPS client with giving trusted CA and client certs.
func (s *Scaffold) NewAPISIXHttpsClientWithCertificates(host string, insecure bool, ca *x509.CertPool, certs []tls.Certificate) *httpexpect.Expect {
	u := url.URL{
		Scheme: "https",
		Host:   s.apisixHttpsTunnel.Endpoint(),
	}
	return httpexpect.WithConfig(httpexpect.Config{
		BaseURL: u.String(),
		Client: &http.Client{
			Transport: &http.Transport{
				TLSClientConfig: &tls.Config{
					InsecureSkipVerify: insecure,
					ServerName:         host,
					RootCAs:            ca,
					Certificates:       certs,
				},
			},
		},
		Reporter: httpexpect.NewAssertReporter(
			httpexpect.NewAssertReporter(ginkgo.GinkgoT()),
		),
	})
}

// APISIXGatewayServiceEndpoint returns the apisix http gateway endpoint.
func (s *Scaffold) APISIXGatewayServiceEndpoint() string {
	return s.apisixHttpTunnel.Endpoint()
}

func (s *Scaffold) beforeEach() {
	start := time.Now()
	var (
		err error
		wg  sync.WaitGroup
	)
	s.namespace = fmt.Sprintf("ingress-apisix-e2e-tests-%s-%d", s.opts.Name, time.Now().Nanosecond())
	s.kubectlOptions = &k8s.KubectlOptions{
		ConfigPath: s.opts.Kubeconfig,
		Namespace:  s.namespace,
	}

	s.finializers = nil
	labels := make(map[string]string)
	labels["apisix.ingress.watch"] = s.namespace
	k8s.CreateNamespaceWithMetadata(s.t, s.kubectlOptions, metav1.ObjectMeta{Name: s.namespace, Labels: labels})

	s.nodes, err = k8s.GetReadyNodesE(s.t, s.kubectlOptions)
	assert.Nil(s.t, err, "querying ready nodes")

	s.etcdService, err = s.newEtcd()
	assert.Nil(s.t, err, "initializing etcd")

	go func() {
		wg.Add(1)
		defer wg.Done()
		err = s.waitAllEtcdPodsAvailable()
		assert.Nil(s.t, err, "waiting for etcd ready")
	}()

	s.apisixService, err = s.newAPISIX()
	assert.Nil(s.t, err, "initializing Apache APISIX")

	go func() {
		wg.Add(1)
		defer wg.Done()
		err = s.waitAllAPISIXPodsAvailable()
		assert.Nil(s.t, err, "waiting for apisix ready")
	}()

	s.httpbinService, err = s.newHTTPBIN()
	assert.Nil(s.t, err, "initializing httpbin")

	go func() {
		wg.Add(1)
		defer wg.Done()
		k8s.WaitUntilServiceAvailable(s.t, s.kubectlOptions, s.httpbinService.Name, 3, 2*time.Second)
	}()

	if s.opts.EnableWebhooks {
		err := generateWebhookCert(s.namespace)
		assert.Nil(s.t, err, "generate certs and create webhook secret")
	}

	err = s.newIngressAPISIXController()
	assert.Nil(s.t, err, "initializing ingress apisix controller")

<<<<<<< HEAD
	go func() {
		wg.Add(1)
		defer wg.Done()
		err = s.waitAllIngressControllerPodsAvailable()
		assert.Nil(s.t, err, "waiting for ingress apisix controller ready")
	}()

	wg.Wait()

	err = s.newAPISIXTunnels()
	assert.Nil(s.t, err, "creating apisix tunnels")

	_, _ = fmt.Fprintf(os.Stdout, "prepare e2e test environment cost %vs\n", time.Since(start).Seconds())
=======
	err = s.WaitAllIngressControllerPodsAvailable()
	assert.Nil(s.t, err, "waiting for ingress apisix controller ready")
>>>>>>> 9f2cd7f8
}

func (s *Scaffold) afterEach() {
	defer ginkgo.GinkgoRecover()

	if ginkgo.CurrentGinkgoTestDescription().Failed {
		_, _ = fmt.Fprintln(ginkgo.GinkgoWriter, "Dumping namespace contents")
		output, _ := k8s.RunKubectlAndGetOutputE(ginkgo.GinkgoT(), s.kubectlOptions, "get", "deploy,sts,svc,pods")
		if output != "" {
			_, _ = fmt.Fprintln(ginkgo.GinkgoWriter, output)
		}
		output, _ = k8s.RunKubectlAndGetOutputE(ginkgo.GinkgoT(), s.kubectlOptions, "describe", "pods")
		if output != "" {
			_, _ = fmt.Fprintln(ginkgo.GinkgoWriter, output)
		}
		// Get the logs of apisix
		output = s.GetDeploymentLogs("apisix-deployment-e2e-test")
		if output != "" {
			_, _ = fmt.Fprintln(ginkgo.GinkgoWriter, output)
		}
		// Get the logs of ingress
		output = s.GetDeploymentLogs("ingress-apisix-controller-deployment-e2e-test")
		if output != "" {
			_, _ = fmt.Fprintln(ginkgo.GinkgoWriter, output)
		}
	}

	err := k8s.DeleteNamespaceE(s.t, s.kubectlOptions, s.namespace)
	assert.Nilf(ginkgo.GinkgoT(), err, "deleting namespace %s", s.namespace)

	for _, f := range s.finializers {
		f()
	}

	// Wait for a while to prevent the worker node being overwhelming
	// (new cases will be run).
	time.Sleep(3 * time.Second)
}

func (s *Scaffold) GetDeploymentLogs(name string) string {
	cli, err := k8s.GetKubernetesClientE(s.t)
	if err != nil {
		assert.Nilf(ginkgo.GinkgoT(), err, "get client error: %s", err.Error())
	}
	pods, err := cli.CoreV1().Pods(s.namespace).List(context.TODO(), metav1.ListOptions{
		LabelSelector: "app=" + name,
	})
	if err != nil {
		return ""
	}
	var buf strings.Builder
	for _, pod := range pods.Items {
		buf.WriteString(fmt.Sprintf("=== pod: %s ===\n", pod.Name))
		logs, err := cli.CoreV1().RESTClient().Get().
			Resource("pods").
			Namespace(s.namespace).
			Name(pod.Name).SubResource("log").
			Param("container", name).
			Do(context.TODO()).
			Raw()
		if err == nil {
			buf.Write(logs)
		}
		buf.WriteByte('\n')
	}
	return buf.String()
}

func (s *Scaffold) addFinalizers(f func()) {
	s.finializers = append(s.finializers, f)
}

func (s *Scaffold) renderConfig(path string) (string, error) {
	data, err := ioutil.ReadFile(path)
	if err != nil {
		return "", err
	}

	var buf strings.Builder
	t := template.Must(template.New(path).Parse(string(data)))
	if err := t.Execute(&buf, s); err != nil {
		return "", err
	}
	return buf.String(), nil
}

func waitExponentialBackoff(condFunc func() (bool, error)) error {
	backoff := wait.Backoff{
		Duration: 500 * time.Millisecond,
		Factor:   2,
		Steps:    8,
	}
	return wait.ExponentialBackoff(backoff, condFunc)
}

// generateWebhookCert generates signed certs of webhook and create the corresponding secret by running a script.
func generateWebhookCert(ns string) error {
	commandTemplate := `testdata/webhook-create-signed-cert.sh`
	cmd := exec.Command("/bin/sh", commandTemplate, "--namespace", ns)

	output, err := cmd.Output()
	if err != nil {
		ginkgo.GinkgoT().Errorf("%s", output)
		return fmt.Errorf("failed to execute the script: %v", err)
	}

	return nil
}<|MERGE_RESOLUTION|>--- conflicted
+++ resolved
@@ -338,11 +338,11 @@
 	err = s.newIngressAPISIXController()
 	assert.Nil(s.t, err, "initializing ingress apisix controller")
 
-<<<<<<< HEAD
+	assert.Nil(s.t, err, "waiting for ingress apisix controller ready")
 	go func() {
 		wg.Add(1)
 		defer wg.Done()
-		err = s.waitAllIngressControllerPodsAvailable()
+		err = s.WaitAllIngressControllerPodsAvailable()
 		assert.Nil(s.t, err, "waiting for ingress apisix controller ready")
 	}()
 
@@ -352,10 +352,6 @@
 	assert.Nil(s.t, err, "creating apisix tunnels")
 
 	_, _ = fmt.Fprintf(os.Stdout, "prepare e2e test environment cost %vs\n", time.Since(start).Seconds())
-=======
-	err = s.WaitAllIngressControllerPodsAvailable()
-	assert.Nil(s.t, err, "waiting for ingress apisix controller ready")
->>>>>>> 9f2cd7f8
 }
 
 func (s *Scaffold) afterEach() {
