// Licensed to the Apache Software Foundation (ASF) under one or more
// contributor license agreements.  See the NOTICE file distributed with
// this work for additional information regarding copyright ownership.
// The ASF licenses this file to You under the Apache License, Version 2.0
// (the "License"); you may not use this file except in compliance with
// the License.  You may obtain a copy of the License at
//
//     http://www.apache.org/licenses/LICENSE-2.0
//
// Unless required by applicable law or agreed to in writing, software
// distributed under the License is distributed on an "AS IS" BASIS,
// WITHOUT WARRANTIES OR CONDITIONS OF ANY KIND, either express or implied.
// See the License for the specific language governing permissions and
// limitations under the License.

package scaffold

import (
	"context"
	"crypto/tls"
	"crypto/x509"
	"fmt"
	"net"
	"net/http"
	"net/url"
	"os"
	"os/user"
	"path/filepath"
	"regexp"
	"strings"
	"text/template"
	"time"

	"github.com/apache/apisix-ingress-controller/pkg/config"
	"github.com/apache/apisix-ingress-controller/pkg/log"
	mqtt "github.com/eclipse/paho.mqtt.golang"
	"github.com/gavv/httpexpect/v2"
	"github.com/gruntwork-io/terratest/modules/k8s"
	"github.com/gruntwork-io/terratest/modules/logger"
	"github.com/gruntwork-io/terratest/modules/testing"
	ginkgo "github.com/onsi/ginkgo/v2"
	"github.com/stretchr/testify/assert"
	"go.uber.org/zap"
	corev1 "k8s.io/api/core/v1"
	metav1 "k8s.io/apimachinery/pkg/apis/meta/v1"
	"k8s.io/apimachinery/pkg/util/wait"
)

type Options struct {
	Name                         string
	Kubeconfig                   string
	APISIXAdminAPIVersion        string
	APISIXConfigPath             string
	IngressAPISIXReplicas        int
	HTTPBinServicePort           int
	APISIXAdminAPIKey            string
	EnableWebhooks               bool
	APISIXPublishAddress         string
	ApisixResourceSyncInterval   string
	ApisixResourceSyncComparison string
	ApisixResourceVersion        string
	DisableStatus                bool
	IngressClass                 string
	EnableEtcdServer             bool

	NamespaceSelectorLabel   map[string]string
	DisableNamespaceSelector bool
	DisableNamespaceLabel    bool
}

type Scaffold struct {
	opts               *Options
	kubectlOptions     *k8s.KubectlOptions
	namespace          string
	t                  testing.TestingT
	nodes              []corev1.Node
	etcdService        *corev1.Service
	apisixService      *corev1.Service
	httpbinService     *corev1.Service
	testBackendService *corev1.Service
	finalizers         []func()
	label              map[string]string

	apisixAdminTunnel      *k8s.Tunnel
	apisixHttpTunnel       *k8s.Tunnel
	apisixHttpsTunnel      *k8s.Tunnel
	apisixTCPTunnel        *k8s.Tunnel
	apisixTLSOverTCPTunnel *k8s.Tunnel
	apisixUDPTunnel        *k8s.Tunnel
	apisixControlTunnel    *k8s.Tunnel

	// Used for template rendering.
	EtcdServiceFQDN string
}

type apisixResourceVersionInfo struct {
	V2      string
	Default string
}

var (
	apisixResourceVersion = &apisixResourceVersionInfo{
		V2:      config.ApisixV2,
		Default: config.DefaultAPIVersion,
	}

	createVersionedApisixResourceMap = map[string]struct{}{
		"ApisixRoute":        {},
		"ApisixConsumer":     {},
		"ApisixPluginConfig": {},
		"ApisixUpstream":     {},
	}
)

// GetKubeconfig returns the kubeconfig file path.
// Order:
// env KUBECONFIG;
// ~/.kube/config;
// "" (in case in-cluster configuration will be used).
func GetKubeconfig() string {
	kubeconfig := os.Getenv("KUBECONFIG")
	if kubeconfig == "" {
		u, err := user.Current()
		if err != nil {
			panic(err)
		}
		kubeconfig = filepath.Join(u.HomeDir, ".kube", "config")
		if _, err := os.Stat(kubeconfig); err != nil && !os.IsNotExist(err) {
			kubeconfig = ""
		}
	}
	return kubeconfig
}

// NewScaffold creates an e2e test scaffold.
func NewScaffold(o *Options) *Scaffold {
	if o.Name == "" {
		o.Name = "default"
	}
	if o.IngressAPISIXReplicas <= 0 {
		o.IngressAPISIXReplicas = 1
	}
	if o.ApisixResourceVersion == "" {
		o.ApisixResourceVersion = ApisixResourceVersion().Default
	}
	if o.APISIXAdminAPIKey == "" {
		o.APISIXAdminAPIKey = "edd1c9f034335f136f87ad84b625c8f1"
	}
	if o.ApisixResourceSyncInterval == "" {
		o.ApisixResourceSyncInterval = "1h"
	}
	if o.ApisixResourceSyncComparison == "" {
		o.ApisixResourceSyncComparison = "true"
	}
	if o.Kubeconfig == "" {
		o.Kubeconfig = GetKubeconfig()
	}
	if o.APISIXAdminAPIVersion == "" {
		adminVersion := os.Getenv("APISIX_ADMIN_API_VERSION")
		if adminVersion != "" {
			o.APISIXAdminAPIVersion = adminVersion
		} else {
			o.APISIXAdminAPIVersion = "v3"
		}
	}
	if enabled := os.Getenv("ENABLED_ETCD_SERVER"); enabled == "true" {

	}
	o.EnableEtcdServer = true

	if o.APISIXConfigPath == "" {
		if o.EnableEtcdServer {
			o.APISIXConfigPath = "testdata/apisix-gw-config-v3-grpc.yaml"
		} else if o.APISIXAdminAPIVersion == "v3" {
			o.APISIXConfigPath = "testdata/apisix-gw-config-v3.yaml"
		} else {
			o.APISIXConfigPath = "testdata/apisix-gw-config.yaml"
		}
	}
	if o.HTTPBinServicePort == 0 {
		o.HTTPBinServicePort = 80
	}
	if o.IngressClass == "" {
		// Env acts on ci and will be deleted after the release of 1.17
		ingClass := os.Getenv("INGRESS_CLASS")
		if ingClass != "" {
			o.IngressClass = ingClass
		} else {
			o.IngressClass = config.IngressClass
		}
	}
	defer ginkgo.GinkgoRecover()

	s := &Scaffold{
		opts: o,
		t:    ginkgo.GinkgoT(),
	}
	// Disable logging of terratest library.
	logger.Default = logger.Discard
	logger.Global = logger.Discard
	logger.Terratest = logger.Discard

	ginkgo.BeforeEach(s.beforeEach)
	ginkgo.AfterEach(s.afterEach)

	return s
}

// NewV2Scaffold creates a scaffold with some default options.
func NewV2Scaffold(o *Options) *Scaffold {
	o.ApisixResourceVersion = ApisixResourceVersion().V2
	return NewScaffold(o)
}

// NewDefaultScaffold creates a scaffold with some default options.
// apisix-version default v2
func NewDefaultScaffold() *Scaffold {
	return NewScaffold(&Options{})
}

// NewDefaultV2Scaffold creates a scaffold with some default options.
func NewDefaultV2Scaffold() *Scaffold {
	opts := &Options{
		ApisixResourceVersion: ApisixResourceVersion().V2,
	}
	return NewScaffold(opts)
}

<<<<<<< HEAD
// NewDefaultV2beta3Scaffold creates a scaffold with some default options.
func NewDefaultV2beta3Scaffold() *Scaffold {
	opts := &Options{
		ApisixResourceVersion: ApisixResourceVersion().V2beta3,
	}
	return NewScaffold(opts)
}

// Skip case if  is not supported etcdserver
func (s *Scaffold) IsEtcdServer() bool {
	return s.opts.EnableEtcdServer
}

=======
>>>>>>> e5db08a3
// KillPod kill the pod which name is podName.
func (s *Scaffold) KillPod(podName string) error {
	cli, err := k8s.GetKubernetesClientE(s.t)
	if err != nil {
		return err
	}
	return cli.CoreV1().Pods(s.namespace).Delete(context.TODO(), podName, metav1.DeleteOptions{})
}

// DefaultHTTPBackend returns the service name and service ports
// of the default http backend.
func (s *Scaffold) DefaultHTTPBackend() (string, []int32) {
	var ports []int32
	for _, p := range s.httpbinService.Spec.Ports {
		ports = append(ports, p.Port)
	}
	return s.httpbinService.Name, ports
}

// ApisixAdminServiceAndPort returns the apisix service name and
// it's admin port.
func (s *Scaffold) ApisixAdminServiceAndPort() (string, int32) {
	return "apisix-service-e2e-test", 9180
}

// NewAPISIXClient creates the default HTTP client.
func (s *Scaffold) NewAPISIXClient() *httpexpect.Expect {
	u := url.URL{
		Scheme: "http",
		Host:   s.apisixHttpTunnel.Endpoint(),
	}
	return httpexpect.WithConfig(httpexpect.Config{
		BaseURL: u.String(),
		Client: &http.Client{
			Transport: &http.Transport{},
			CheckRedirect: func(req *http.Request, via []*http.Request) error {
				return http.ErrUseLastResponse
			},
		},
		Reporter: httpexpect.NewAssertReporter(
			httpexpect.NewAssertReporter(ginkgo.GinkgoT()),
		),
	})
}

// GetAPISIXHTTPSEndpoint get apisix https endpoint from tunnel map
func (s *Scaffold) GetAPISIXHTTPSEndpoint() string {
	return s.apisixHttpsTunnel.Endpoint()
}

// NewAPISIXClientWithTCPProxy creates the HTTP client but with the TCP proxy of APISIX.
func (s *Scaffold) NewAPISIXClientWithTCPProxy() *httpexpect.Expect {
	u := url.URL{
		Scheme: "http",
		Host:   s.apisixTCPTunnel.Endpoint(),
	}
	return httpexpect.WithConfig(httpexpect.Config{
		BaseURL: u.String(),
		Client: &http.Client{
			Transport: &http.Transport{},
			CheckRedirect: func(req *http.Request, via []*http.Request) error {
				return http.ErrUseLastResponse
			},
		},
		Reporter: httpexpect.NewAssertReporter(
			httpexpect.NewAssertReporter(ginkgo.GinkgoT()),
		),
	})
}

// NewAPISIXClientWithTLSOverTCP creates a TSL over TCP client
func (s *Scaffold) NewAPISIXClientWithTLSOverTCP(host string) *httpexpect.Expect {
	u := url.URL{
		Scheme: "https",
		Host:   s.apisixTLSOverTCPTunnel.Endpoint(),
	}
	return httpexpect.WithConfig(httpexpect.Config{
		BaseURL: u.String(),
		Client: &http.Client{
			Transport: &http.Transport{
				TLSClientConfig: &tls.Config{
					// accept any certificate; for testing only!
					InsecureSkipVerify: true,
					ServerName:         host,
				},
			},
			CheckRedirect: func(req *http.Request, via []*http.Request) error {
				return http.ErrUseLastResponse
			},
		},
		Reporter: httpexpect.NewAssertReporter(
			httpexpect.NewAssertReporter(ginkgo.GinkgoT()),
		),
	})
}

func (s *Scaffold) NewMQTTClient() mqtt.Client {
	opts := mqtt.NewClientOptions()
	opts.AddBroker(fmt.Sprintf("tcp://%s", s.apisixTCPTunnel.Endpoint()))
	client := mqtt.NewClient(opts)
	return client
}

func (s *Scaffold) DNSResolver() *net.Resolver {
	return &net.Resolver{
		PreferGo: false,
		Dial: func(ctx context.Context, network, address string) (net.Conn, error) {
			d := net.Dialer{
				Timeout: time.Millisecond * time.Duration(10000),
			}
			return d.DialContext(ctx, "udp", s.apisixUDPTunnel.Endpoint())
		},
	}
}

func (s *Scaffold) DialTLSOverTcp(serverName string) (*tls.Conn, error) {
	return tls.Dial("tcp", s.apisixTLSOverTCPTunnel.Endpoint(), &tls.Config{
		InsecureSkipVerify: true,
		ServerName:         serverName,
	})
}

func (s *Scaffold) UpdateNamespace(ns string) {
	s.kubectlOptions.Namespace = ns
}

// NewAPISIXHttpsClient creates the default HTTPS client.
func (s *Scaffold) NewAPISIXHttpsClient(host string) *httpexpect.Expect {
	u := url.URL{
		Scheme: "https",
		Host:   s.apisixHttpsTunnel.Endpoint(),
	}
	return httpexpect.WithConfig(httpexpect.Config{
		BaseURL: u.String(),
		Client: &http.Client{
			Transport: &http.Transport{
				TLSClientConfig: &tls.Config{
					// accept any certificate; for testing only!
					InsecureSkipVerify: true,
					ServerName:         host,
				},
			},
		},
		Reporter: httpexpect.NewAssertReporter(
			httpexpect.NewAssertReporter(ginkgo.GinkgoT()),
		),
	})
}

// NewAPISIXHttpsClientWithCertificates creates the default HTTPS client with giving trusted CA and client certs.
func (s *Scaffold) NewAPISIXHttpsClientWithCertificates(host string, insecure bool, ca *x509.CertPool, certs []tls.Certificate) *httpexpect.Expect {
	u := url.URL{
		Scheme: "https",
		Host:   s.apisixHttpsTunnel.Endpoint(),
	}
	return httpexpect.WithConfig(httpexpect.Config{
		BaseURL: u.String(),
		Client: &http.Client{
			Transport: &http.Transport{
				TLSClientConfig: &tls.Config{
					InsecureSkipVerify: insecure,
					ServerName:         host,
					RootCAs:            ca,
					Certificates:       certs,
				},
			},
		},
		Reporter: httpexpect.NewAssertReporter(
			httpexpect.NewAssertReporter(ginkgo.GinkgoT()),
		),
	})
}

// APISIXGatewayServiceEndpoint returns the apisix http gateway endpoint.
func (s *Scaffold) APISIXGatewayServiceEndpoint() string {
	return s.apisixHttpTunnel.Endpoint()
}

// RestartAPISIXDeploy delete apisix pod and wait new pod be ready
func (s *Scaffold) RestartAPISIXDeploy() {
	s.shutdownApisixTunnel()
	pods, err := k8s.ListPodsE(s.t, s.kubectlOptions, metav1.ListOptions{
		LabelSelector: "app=apisix-deployment-e2e-test",
	})
	assert.NoError(s.t, err, "list apisix pod")
	for _, pod := range pods {
		err = s.KillPod(pod.Name)
		assert.NoError(s.t, err, "killing apisix pod")
	}
	err = s.waitAllAPISIXPodsAvailable()
	assert.NoError(s.t, err, "waiting for new apisix instance ready")
	err = s.newAPISIXTunnels()
	assert.NoError(s.t, err, "renew apisix tunnels")
}

func (s *Scaffold) RestartIngressControllerDeploy() {
	pods, err := k8s.ListPodsE(s.t, s.kubectlOptions, metav1.ListOptions{
		LabelSelector: "app=ingress-apisix-controller-deployment-e2e-test",
	})
	assert.NoError(s.t, err, "list ingress-controller pod")
	for _, pod := range pods {
		err = s.KillPod(pod.Name)
		assert.NoError(s.t, err, "killing ingress-controller pod")
	}
	err = s.WaitAllIngressControllerPodsAvailable()
	assert.NoError(s.t, err, "waiting for new ingress-controller instance ready")
}

func (s *Scaffold) beforeEach() {
	var err error
	s.namespace = fmt.Sprintf("ingress-apisix-e2e-tests-%s-%d", s.opts.Name, time.Now().Nanosecond())
	s.kubectlOptions = &k8s.KubectlOptions{
		ConfigPath: s.opts.Kubeconfig,
		Namespace:  s.namespace,
	}
	s.finalizers = nil

	if s.opts.NamespaceSelectorLabel != nil {
		s.label = s.opts.NamespaceSelectorLabel
	} else {
		s.label = map[string]string{"apisix.ingress.watch": s.namespace}
	}

	var nsLabel map[string]string
	if !s.opts.DisableNamespaceLabel {
		nsLabel = s.label
	}
	k8s.CreateNamespaceWithMetadata(s.t, s.kubectlOptions, metav1.ObjectMeta{Name: s.namespace, Labels: nsLabel})

	s.nodes, err = k8s.GetReadyNodesE(s.t, s.kubectlOptions)
	assert.Nil(s.t, err, "querying ready nodes")

	s.etcdService, err = s.newEtcd()
	assert.Nil(s.t, err, "initializing etcd")

	err = s.waitAllEtcdPodsAvailable()
	assert.Nil(s.t, err, "waiting for etcd ready")

	s.apisixService, err = s.newAPISIX()
	assert.Nil(s.t, err, "initializing Apache APISIX")

	s.httpbinService, err = s.newHTTPBIN()
	assert.Nil(s.t, err, "initializing httpbin")

	k8s.WaitUntilServiceAvailable(s.t, s.kubectlOptions, s.httpbinService.Name, 3, 2*time.Second)

	s.testBackendService, err = s.newTestBackend()
	assert.Nil(s.t, err, "initializing test backend")

	k8s.WaitUntilServiceAvailable(s.t, s.kubectlOptions, s.testBackendService.Name, 3, 2*time.Second)

	err = s.newIngressAPISIXController()
	assert.Nil(s.t, err, "initializing ingress apisix controller")

	if s.opts.IngressAPISIXReplicas != 0 {
		err = s.WaitAllIngressControllerPodsAvailable()
		assert.Nil(s.t, err, "waiting for ingress apisix controller ready")
	}
	err = s.waitAllAPISIXPodsAvailable()
	assert.Nil(s.t, err, "waiting for apisix ready")

	err = s.newAPISIXTunnels()
	assert.Nil(s.t, err, "creating apisix tunnels")

}

func (s *Scaffold) afterEach() {
	defer ginkgo.GinkgoRecover()

	if ginkgo.CurrentSpecReport().Failed() {
		// dump and delete related resource
		env := os.Getenv("E2E_ENV")
		if env == "ci" {
			_, _ = fmt.Fprintln(ginkgo.GinkgoWriter, "Dumping namespace contents")
			output, _ := k8s.RunKubectlAndGetOutputE(ginkgo.GinkgoT(), s.kubectlOptions, "get", "deploy,sts,svc,pods")
			if output != "" {
				_, _ = fmt.Fprintln(ginkgo.GinkgoWriter, output)
			}
			output, _ = k8s.RunKubectlAndGetOutputE(ginkgo.GinkgoT(), s.kubectlOptions, "describe", "pods")
			if output != "" {
				_, _ = fmt.Fprintln(ginkgo.GinkgoWriter, output)
			}
			// Get the logs of apisix
			output = s.GetDeploymentLogs("apisix-deployment-e2e-test")
			if output != "" {
				_, _ = fmt.Fprintln(ginkgo.GinkgoWriter, output)
			}
			// Get the logs of ingress
			output = s.GetDeploymentLogs("ingress-apisix-controller-deployment-e2e-test")
			if output != "" {
				_, _ = fmt.Fprintln(ginkgo.GinkgoWriter, output)
			}
			if s.opts.EnableWebhooks {
				output, _ = k8s.RunKubectlAndGetOutputE(ginkgo.GinkgoT(), s.kubectlOptions, "get", "validatingwebhookconfigurations", "-o", "yaml")
				if output != "" {
					_, _ = fmt.Fprintln(ginkgo.GinkgoWriter, output)
				}
			}
		}
		if env != "debug" {
			err := k8s.DeleteNamespaceE(s.t, s.kubectlOptions, s.namespace)
			assert.Nilf(ginkgo.GinkgoT(), err, "deleting namespace %s", s.namespace)
		}
	} else {
		// if the test case is successful, just delete namespace
		err := k8s.DeleteNamespaceE(s.t, s.kubectlOptions, s.namespace)
		assert.Nilf(ginkgo.GinkgoT(), err, "deleting namespace %s", s.namespace)
	}

	for _, f := range s.finalizers {
		runWithRecover(f)
	}

	// Wait for a while to prevent the worker node being overwhelming
	// (new cases will be run).
	time.Sleep(3 * time.Second)
}

func runWithRecover(f func()) {
	defer func() {
		r := recover()
		if r == nil {
			return
		}
		err, ok := r.(error)
		if ok {
			// just ignore already closed channel
			if strings.Contains(err.Error(), "close of closed channel") {
				return
			}
		}
		panic(r)
	}()
	f()
}

func (s *Scaffold) GetDeploymentLogs(name string) string {
	cli, err := k8s.GetKubernetesClientE(s.t)
	if err != nil {
		assert.Nilf(ginkgo.GinkgoT(), err, "get client error: %s", err.Error())
	}
	pods, err := cli.CoreV1().Pods(s.namespace).List(context.TODO(), metav1.ListOptions{
		LabelSelector: "app=" + name,
	})
	if err != nil {
		return ""
	}
	var buf strings.Builder
	for _, pod := range pods.Items {
		buf.WriteString(fmt.Sprintf("=== pod: %s ===\n", pod.Name))
		logs, err := cli.CoreV1().RESTClient().Get().
			Resource("pods").
			Namespace(s.namespace).
			Name(pod.Name).SubResource("log").
			Param("container", name).
			Do(context.TODO()).
			Raw()
		if err == nil {
			buf.Write(logs)
		}
		buf.WriteByte('\n')
	}
	return buf.String()
}

func (s *Scaffold) addFinalizers(f func()) {
	s.finalizers = append(s.finalizers, f)
}

func (s *Scaffold) renderConfig(path string) (string, error) {
	data, err := os.ReadFile(path)
	if err != nil {
		return "", err
	}

	var buf strings.Builder
	t := template.Must(template.New(path).Parse(string(data)))
	if err := t.Execute(&buf, s); err != nil {
		return "", err
	}
	return buf.String(), nil
}

// FormatRegistry replace default registry to custom registry if exist
func (s *Scaffold) FormatRegistry(workloadTemplate string) string {
	customRegistry, isExist := os.LookupEnv("REGISTRY")
	if isExist {
		return strings.Replace(workloadTemplate, "localhost:5000", customRegistry, -1)
	} else {
		return workloadTemplate
	}
}

var (
	versionRegex = regexp.MustCompile(`apiVersion: apisix.apache.org/v.*?\n`)
	kindRegex    = regexp.MustCompile(`kind: (.*?)\n`)
)

func (s *Scaffold) replaceApiVersion(yml, ver string) string {
	return versionRegex.ReplaceAllString(yml, "apiVersion: "+ver+"\n")
}

func (s *Scaffold) getKindValue(yml string) string {
	subStr := kindRegex.FindStringSubmatch(yml)
	if len(subStr) < 2 {
		return ""
	}
	return subStr[1]
}

func waitExponentialBackoff(condFunc func() (bool, error)) error {
	backoff := wait.Backoff{
		Duration: 500 * time.Millisecond,
		Factor:   2,
		Steps:    8,
	}
	return wait.ExponentialBackoff(backoff, condFunc)
}

func (s *Scaffold) CreateVersionedApisixResource(yml string) error {
	kindValue := s.getKindValue(yml)
	if _, ok := createVersionedApisixResourceMap[kindValue]; ok {
		resource := s.replaceApiVersion(yml, s.opts.ApisixResourceVersion)
		return s.CreateResourceFromString(resource)
	}
	return fmt.Errorf("the resource %s does not support", kindValue)
}

func (s *Scaffold) CreateVersionedApisixResourceWithNamespace(yml, namespace string) error {
	kindValue := s.getKindValue(yml)
	if _, ok := createVersionedApisixResourceMap[kindValue]; ok {
		resource := s.replaceApiVersion(yml, s.opts.ApisixResourceVersion)
		return s.CreateResourceFromStringWithNamespace(resource, namespace)

	}
	return fmt.Errorf("the resource %s does not support", kindValue)
}

func (s *Scaffold) ApisixResourceVersion() string {
	return s.opts.ApisixResourceVersion
}

func ApisixResourceVersion() *apisixResourceVersionInfo {
	return apisixResourceVersion
}

func (s *Scaffold) DeleteResource(resourceType, name string) error {
	err := k8s.RunKubectlE(s.t, s.kubectlOptions, "delete", resourceType, name)
	if err != nil {
		log.Errorw("delete resource failed",
			zap.Error(err),
			zap.String("resource", resourceType),
			zap.String("name", name),
		)
	}
	return err
}

func (s *Scaffold) NamespaceSelectorLabelStrings() []string {
	var labels []string
	for k, v := range s.label {
		labels = append(labels, fmt.Sprintf("%s=%s", k, v))
	}
	return labels
}

func (s *Scaffold) NamespaceSelectorLabel() map[string]string {
	return s.label
}<|MERGE_RESOLUTION|>--- conflicted
+++ resolved
@@ -226,22 +226,11 @@
 	return NewScaffold(opts)
 }
 
-<<<<<<< HEAD
-// NewDefaultV2beta3Scaffold creates a scaffold with some default options.
-func NewDefaultV2beta3Scaffold() *Scaffold {
-	opts := &Options{
-		ApisixResourceVersion: ApisixResourceVersion().V2beta3,
-	}
-	return NewScaffold(opts)
-}
-
 // Skip case if  is not supported etcdserver
 func (s *Scaffold) IsEtcdServer() bool {
 	return s.opts.EnableEtcdServer
 }
 
-=======
->>>>>>> e5db08a3
 // KillPod kill the pod which name is podName.
 func (s *Scaffold) KillPod(podName string) error {
 	cli, err := k8s.GetKubernetesClientE(s.t)
