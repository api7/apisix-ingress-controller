// Licensed to the Apache Software Foundation (ASF) under one or more
// contributor license agreements.  See the NOTICE file distributed with
// this work for additional information regarding copyright ownership.
// The ASF licenses this file to You under the Apache License, Version 2.0
// (the "License"); you may not use this file except in compliance with
// the License.  You may obtain a copy of the License at
//
//     http://www.apache.org/licenses/LICENSE-2.0
//
// Unless required by applicable law or agreed to in writing, software
// distributed under the License is distributed on an "AS IS" BASIS,
// WITHOUT WARRANTIES OR CONDITIONS OF ANY KIND, either express or implied.
// See the License for the specific language governing permissions and
// limitations under the License.

package scaffold

import (
	"context"
	"encoding/base64"
	"fmt"
	"os"
	"os/exec"
	"strings"
	"time"

	"github.com/gruntwork-io/terratest/modules/k8s"
	ginkgo "github.com/onsi/ginkgo/v2"
	"github.com/stretchr/testify/assert"
	coordinationv1 "k8s.io/api/coordination/v1"
	corev1 "k8s.io/api/core/v1"
	k8serrors "k8s.io/apimachinery/pkg/api/errors"
	metav1 "k8s.io/apimachinery/pkg/apis/meta/v1"
)

const (
	_serviceAccount = "ingress-apisix-e2e-test-service-account"
	_clusterRole    = `
apiVersion: rbac.authorization.k8s.io/v1
kind: ClusterRole
metadata:
  name: %s-apisix-view-clusterrole
rules:
  - apiGroups:
    - ""
    resources:
    - events
    verbs:
      - "*"
  - apiGroups:
      - ""
    resources:
      - configmaps
      - endpoints
      - persistentvolumeclaims
      - pods
      - replicationcontrollers
      - replicationcontrollers/scale
      - serviceaccounts
      - services
      - secrets
    verbs:
      - get
      - list
      - watch
  - apiGroups:
      - ""
    resources:
      - bindings
      - limitranges
      - namespaces/status
      - pods/log
      - pods/status
      - replicationcontrollers/status
      - resourcequotas
      - resourcequotas/status
    verbs:
      - get
      - list
      - watch
  - apiGroups:
      - ""
    resources:
      - namespaces
    verbs:
      - get
      - list
      - watch
  - apiGroups:
      - apps
    resources:
      - controllerrevisions
      - daemonsets
      - deployments
      - deployments/scale
      - replicasets
      - replicasets/scale
      - statefulsets
      - statefulsets/scale
    verbs:
      - get
      - list
      - watch
  - apiGroups:
      - autoscaling
    resources:
      - horizontalpodautoscalers
    verbs:
      - get
      - list
      - watch
  - apiGroups:
      - batch
    resources:
      - cronjobs
      - jobs
    verbs:
      - get
      - list
      - watch
  - apiGroups:
      - extensions
    resources:
      - daemonsets
      - deployments
      - deployments/scale
      - ingresses
      - networkpolicies
      - replicasets
      - replicasets/scale
      - replicationcontrollers/scale
    verbs:
      - get
      - list
      - watch
  - apiGroups:
      - policy
    resources:
      - poddisruptionbudgets
    verbs:
      - get
      - list
      - watch
  - apiGroups:
      - networking.k8s.io
    resources:
      - ingresses
      - ingresses/status
      - networkpolicies
    verbs:
      - '*'
  - apiGroups:
      - metrics.k8s.io
    resources:
      - pods
    verbs:
      - get
      - list
      - watch
  - apiGroups:
      - apisix.apache.org
    resources:
      - apisixroutes
      - apisixroutes/status
      - apisixupstreams
      - apisixupstreams/status
      - apisixtlses
      - apisixtlses/status
      - apisixclusterconfigs
      - apisixclusterconfigs/status
      - apisixconsumers
      - apisixconsumers/status
      - apisixpluginconfigs
      - apisixpluginconfigs/status
      - apisixglobalrules
      - apisixglobalrules/status
    verbs:
      - '*'
  - apiGroups:
    - coordination.k8s.io
    resources:
    - leases
    verbs:
    - '*'
  - apiGroups:
    - discovery.k8s.io
    resources:
    - endpointslices
    verbs:
    - get
    - list
    - watch
  - apiGroups:
    - gateway.networking.k8s.io
    resources:
    - httproutes
    - tlsroutes
    - tcproutes
    - gateways
    - gatewayclasses
    - udproutes
    verbs:
    - get
    - list
    - watch
  - apiGroups:
    - gateway.networking.k8s.io
    resources:
    - gateways/status
    - gatewayclasses/status
    verbs:
    - get
    - update
    - list
`
	_clusterRoleBinding = `
apiVersion: rbac.authorization.k8s.io/v1
kind: ClusterRoleBinding
metadata:
  name: %s-clusterrolebinding
roleRef:
  apiGroup: rbac.authorization.k8s.io
  kind: ClusterRole
  name: %s-apisix-view-clusterrole
subjects:
- kind: ServiceAccount
  name: ingress-apisix-e2e-test-service-account
  namespace: %s
`
	_ingressAPISIXAdmissionService = `
apiVersion: v1
kind: Service
metadata:
  name: webhook
  namespace: %s
spec:
  ports:
    - name: https
      protocol: TCP
      port: 8443
      targetPort: 8443
  selector:
    app: ingress-apisix-controller-deployment-e2e-test
`
	_ingressAPISIXAdmissionWebhook = `
apiVersion: admissionregistration.k8s.io/v1
kind: ValidatingWebhookConfiguration
metadata:
  name: ingress-apisix-webhook-%s
  labels:
    app: ingress-apisix-webhhok
webhooks:
- name: apisix.validator.webhook.kubernetes.io
  admissionReviewVersions: ["v1", "v1beta1"]
  clientConfig:
    service:
      name: webhook
      namespace: %s
      port: 8443
      path: /validate
    caBundle: %s
  rules:
  - apiGroups: 
    - "apisix.apache.org"
    apiVersions:
<<<<<<< HEAD
    - v2
    operations:
    - CREATE
    - UPDATE  
    resources:
    - apisixroutes
    - apisixglobalrules
    - apisixconsumers
    - apisixpluginconfigs
    - apisixclusterconfigs
    - apisixtlses
    - apisixupstreams
=======
    - "*"
    operations:
      - CREATE
      - UPDATE  
    resources:
      - apisixroutes
      - apisixpluginconfigs
>>>>>>> 213ea71d
  timeoutSeconds: 30
  failurePolicy: Fail
  sideEffects: None
  namespaceSelector:
    matchLabels:
      %s: %s
`
)

var _ingressAPISIXDeploymentTemplate = `
apiVersion: apps/v1
kind: Deployment
metadata:
  name: ingress-apisix-controller-deployment-e2e-test
spec:
  replicas: %d
  selector:
    matchLabels:
      app: ingress-apisix-controller-deployment-e2e-test
  strategy:
    rollingUpdate:
      maxSurge: 50%%
      maxUnavailable: 1
    type: RollingUpdate
  template:
    metadata:
      labels:
        app: ingress-apisix-controller-deployment-e2e-test
    spec:
      terminationGracePeriodSeconds: 0
      initContainers:
      - name: wait-apisix-admin
        image: localhost:5000/busybox:dev
        imagePullPolicy: IfNotPresent
        command: ['sh', '-c', "until nc -z apisix-service-e2e-test.%s.svc.cluster.local 9180 ; do echo waiting for apisix-admin; sleep 2; done;"]
      containers:
        - livenessProbe:
            failureThreshold: 3
            initialDelaySeconds: 5
            periodSeconds: 2
            successThreshold: 1
            tcpSocket:
              port: 8080
            timeoutSeconds: 2
          readinessProbe:
            failureThreshold: 3
            initialDelaySeconds: 5
            periodSeconds: 2
            successThreshold: 1
            tcpSocket:
              port: 8080
            timeoutSeconds: 2
          env:
            - name: POD_NAMESPACE
              valueFrom:
                fieldRef:
                  fieldPath: metadata.namespace
            - name: POD_NAME
              valueFrom:
                fieldRef:
                  fieldPath: metadata.name
          image: "localhost:5000/apisix-ingress-controller:dev"
          imagePullPolicy: IfNotPresent
          name: ingress-apisix-controller-deployment-e2e-test
          ports:
            - containerPort: 8080
              name: "http"
              protocol: "TCP"
            - containerPort: 8443
              name: "https"
              protocol: "TCP"
          command:
            - /ingress-apisix/apisix-ingress-controller
            - ingress
            - --log-level
            - debug
            - --log-output
            - stdout
            - --apisix-admin-api-version
            - %s
            - --apisix-resource-sync-interval
            - %s
            - --apisix-resource-sync-comparison=%s
            - --http-listen
            - :8080
            - --https-listen
            - :8443
            - --default-apisix-cluster-name
            - default
            - --default-apisix-cluster-base-url
            - http://apisix-service-e2e-test:9180/apisix/admin
            - --default-apisix-cluster-admin-key
            - edd1c9f034335f136f87ad84b625c8f1
            - --namespace-selector
            - %s
            - --api-version
            - %s
            - --ingress-status-address
            - "%s"
<<<<<<< HEAD
            - --enable-admission
            - --enable-gateway-api
            - "true"
=======
            - --enable-admission=%t
            - --enable-gateway-api=true
>>>>>>> 213ea71d
            - --ingress-class
            - %s
            %s
          volumeMounts:
<<<<<<< HEAD
            - name: webhook-certs
=======
            - name: admission-webhook
>>>>>>> 213ea71d
              mountPath: /etc/webhook/certs
              readOnly: true
      volumes:
       - name: admission-webhook
         secret:
           secretName: webhook-certs
<<<<<<< HEAD
           optional: %t
=======
           optional: true
>>>>>>> 213ea71d
      serviceAccount: ingress-apisix-e2e-test-service-account
`

func init() {
	if os.Getenv("E2E_ENV") != "ci" {
		_ingressAPISIXDeploymentTemplate = strings.Replace(_ingressAPISIXDeploymentTemplate, "imagePullPolicy: IfNotPresent", "imagePullPolicy: Always", -1)
	}
}

func (s *Scaffold) genIngressDeployment(replicas int, namespace, adminAPIVersion,
	syncInterval, syncComparison, label, resourceVersion, publishAddr string, webhooks bool, ingressClass,
	disableStatus string) string {
	return fmt.Sprintf(s.FormatRegistry(_ingressAPISIXDeploymentTemplate), replicas, namespace, adminAPIVersion, syncInterval, syncComparison,
		label, resourceVersion, publishAddr, webhooks, ingressClass, disableStatus)

}

func (s *Scaffold) newIngressAPISIXController() error {
	err := k8s.CreateServiceAccountE(s.t, s.kubectlOptions, _serviceAccount)
	assert.Nil(s.t, err, "create service account")

	cr := fmt.Sprintf(_clusterRole, s.namespace)
	err = s.CreateResourceFromString(cr)
	assert.Nil(s.t, err, "create cluster role")

	crb := fmt.Sprintf(_clusterRoleBinding, s.namespace, s.namespace, s.namespace)
	err = s.CreateResourceFromString(crb)
	assert.Nil(s.t, err, "create cluster role binding")

	s.addFinalizers(func() {
		err := k8s.KubectlDeleteFromStringE(s.t, s.kubectlOptions, crb)
		assert.Nil(s.t, err, "deleting ClusterRoleBinding")
	})
	s.addFinalizers(func() {
		err := k8s.KubectlDeleteFromStringE(s.t, s.kubectlOptions, cr)
		assert.Nil(s.t, err, "deleting ClusterRole")
	})

	var (
		ingressAPISIXDeployment string
		disableStatusStr        string
	)
	label := `""`
	if labels := s.NamespaceSelectorLabelStrings(); labels != nil && !s.opts.DisableNamespaceSelector {
		label = labels[0]
	}
	if s.opts.DisableStatus {
		disableStatusStr = "- --disable-status-updates"
	}
<<<<<<< HEAD

	ingressAPISIXDeployment = fmt.Sprintf(s.FormatRegistry(_ingressAPISIXDeploymentTemplate), s.opts.IngressAPISIXReplicas, s.namespace, s.opts.APISIXAdminAPIVersion, s.opts.ApisixResourceSyncInterval,
		label, s.opts.ApisixResourceVersion, s.opts.APISIXPublishAddress, s.opts.IngressClass, disableStatusStr, !s.opts.EnableWebhooks)
=======
	if s.opts.EnableWebhooks {
		s.createAdmissionWebhook()
	}

	ingressAPISIXDeployment = s.genIngressDeployment(s.opts.IngressAPISIXReplicas, s.namespace, s.opts.APISIXAdminAPIVersion,
		s.opts.ApisixResourceSyncInterval, s.opts.ApisixResourceSyncComparison, label,
		s.opts.ApisixResourceVersion, s.opts.APISIXPublishAddress, s.opts.EnableWebhooks, s.opts.IngressClass, disableStatusStr)
>>>>>>> 213ea71d

	err = s.CreateResourceFromString(ingressAPISIXDeployment)
	assert.Nil(s.t, err, "create deployment")

<<<<<<< HEAD
	if s.opts.EnableWebhooks {
		err = generateWebhookCert(s.namespace)
		assert.Nil(s.t, err, "generate certs and create webhook secret")
		admissionSvc := fmt.Sprintf(_ingressAPISIXAdmissionService, s.namespace)
		err = k8s.KubectlApplyFromStringE(s.t, s.kubectlOptions, admissionSvc)
		assert.Nil(s.t, err, "create admission webhook service")

		// get caBundle from the secret
		secret, err := k8s.GetSecretE(s.t, s.kubectlOptions, "webhook-certs")
		assert.Nil(s.t, err, "get webhook secret")
		cert, ok := secret.Data["cert.pem"]
		assert.True(s.t, ok, "get cert.pem from the secret")
		caBundle := base64.StdEncoding.EncodeToString(cert)
		s.NamespaceSelectorLabel()
		webhookReg := fmt.Sprintf(_ingressAPISIXAdmissionWebhook, s.namespace, s.namespace, caBundle, "apisix.ingress.watch", s.namespace)
		ginkgo.GinkgoT().Log(webhookReg)
		err = s.CreateResourceFromString(webhookReg)
		assert.Nil(s.t, err, "create webhook registration")

		s.addFinalizers(func() {
			err := k8s.KubectlDeleteFromStringE(s.t, s.kubectlOptions, admissionSvc)
			assert.Nil(s.t, err, "deleting admission service")
		})
		s.addFinalizers(func() {
			err := k8s.KubectlDeleteFromStringE(s.t, s.kubectlOptions, webhookReg)
			assert.Nil(s.t, err, "deleting webhook registration")
		})
	}
	return nil
=======
	return nil
}

func (s *Scaffold) createAdmissionWebhook() {
	err := generateWebhookCert(s.namespace)
	assert.Nil(s.t, err, "generate certs and create webhook secret")
	admissionSvc := fmt.Sprintf(_ingressAPISIXAdmissionService, s.namespace)
	err = k8s.KubectlApplyFromStringE(s.t, s.kubectlOptions, admissionSvc)
	assert.Nil(s.t, err, "create admission webhook service")

	// get caBundle from the secret
	secret, err := k8s.GetSecretE(s.t, s.kubectlOptions, "webhook-certs")
	assert.Nil(s.t, err, "get webhook secret")
	cert, ok := secret.Data["cert.pem"]
	assert.True(s.t, ok, "get cert.pem from the secret")
	caBundle := base64.StdEncoding.EncodeToString(cert)
	s.NamespaceSelectorLabel()
	webhookReg := fmt.Sprintf(_ingressAPISIXAdmissionWebhook, s.namespace, s.namespace, caBundle, "apisix.ingress.watch", s.namespace)
	ginkgo.GinkgoT().Log(webhookReg)
	err = s.CreateResourceFromString(webhookReg)
	assert.Nil(s.t, err, "create webhook registration")

	s.addFinalizers(func() {
		err := k8s.KubectlDeleteFromStringE(s.t, s.kubectlOptions, admissionSvc)
		assert.Nil(s.t, err, "deleting admission service")
	})
	s.addFinalizers(func() {
		err := k8s.KubectlDeleteFromStringE(s.t, s.kubectlOptions, webhookReg)
		assert.Nil(s.t, err, "deleting webhook registration")
	})
>>>>>>> 213ea71d
}

func (s *Scaffold) WaitAllIngressControllerPodsAvailable() error {
	opts := metav1.ListOptions{
		LabelSelector: "app=ingress-apisix-controller-deployment-e2e-test",
	}
	condFunc := func() (bool, error) {
		items, err := k8s.ListPodsE(s.t, s.kubectlOptions, opts)
		if err != nil {
			return false, err
		}
		if len(items) == 0 {
			ginkgo.GinkgoT().Log("no ingress-apisix-controller pods created")
			return false, nil
		}
		for _, item := range items {
			foundPodReady := false
			for _, cond := range item.Status.Conditions {
				if cond.Type != corev1.PodReady {
					continue
				}
				foundPodReady = true
				if cond.Status != "True" {
					return false, nil
				}
			}
			if !foundPodReady {
				return false, nil
			}
		}
		return true, nil
	}
	return waitExponentialBackoff(condFunc)
}

// WaitGetLeaderLease waits the lease to be created and returns it.
func (s *Scaffold) WaitGetLeaderLease() (*coordinationv1.Lease, error) {
	cli, err := k8s.GetKubernetesClientE(s.t)
	if err != nil {
		return nil, err
	}
	var lease *coordinationv1.Lease
	condFunc := func() (bool, error) {
		l, err := cli.CoordinationV1().Leases(s.namespace).Get(context.TODO(), "ingress-apisix-leader", metav1.GetOptions{})
		if err != nil {
			if k8serrors.IsNotFound(err) {
				return false, nil
			}
			return false, err
		}
		lease = l
		return true, nil
	}
	if err := waitExponentialBackoff(condFunc); err != nil {
		return nil, err
	}
	return lease, nil
}

// GetIngressPodDetails returns a batch of pod description
// about apisix-ingress-controller.
func (s *Scaffold) GetIngressPodDetails() ([]corev1.Pod, error) {
	return k8s.ListPodsE(s.t, s.kubectlOptions, metav1.ListOptions{
		LabelSelector: "app=ingress-apisix-controller-deployment-e2e-test",
	})
}

// ScaleIngressController scales the number of Ingress Controller pods to desired.
func (s *Scaffold) ScaleIngressController(desired int) error {
	var (
		ingressDeployment string
		label             string
		disableStatusStr  string
	)

	if labels := s.NamespaceSelectorLabelStrings(); labels != nil {
		label = labels[0]
	}
	if s.opts.DisableStatus {
		disableStatusStr = "- --disable-status-updates"
	}

<<<<<<< HEAD
	ingressDeployment = fmt.Sprintf(s.FormatRegistry(_ingressAPISIXDeploymentTemplate), desired, s.namespace, s.opts.APISIXAdminAPIVersion, s.opts.ApisixResourceSyncInterval,
		label, s.opts.ApisixResourceVersion, s.opts.APISIXPublishAddress, s.opts.IngressClass, disableStatusStr, !s.opts.EnableWebhooks)
=======
	ingressDeployment = s.genIngressDeployment(desired, s.namespace, s.opts.APISIXAdminAPIVersion,
		s.opts.ApisixResourceSyncInterval, s.opts.ApisixResourceSyncComparison, label, s.opts.ApisixResourceVersion, s.opts.APISIXPublishAddress,
		s.opts.EnableWebhooks, s.opts.IngressClass, disableStatusStr)
>>>>>>> 213ea71d

	if err := s.CreateResourceFromString(ingressDeployment); err != nil {
		return err
	}
	if err := k8s.WaitUntilNumPodsCreatedE(s.t, s.kubectlOptions, s.labelSelector("app=ingress-apisix-controller-deployment-e2e-test"), desired, 5, 5*time.Second); err != nil {
		return err
	}
	return nil
}

// generateWebhookCert generates signed certs of webhook and create the corresponding secret by running a script.
func generateWebhookCert(ns string) error {
<<<<<<< HEAD
	commandTemplate := `testdata/cert.sh`
=======
	commandTemplate := `testdata/webhook-create-cert.sh`
>>>>>>> 213ea71d
	os.Setenv("namespace", ns)
	cmd := exec.Command("/bin/sh", commandTemplate, "--namespace", ns)

	output, err := cmd.Output()
	if err != nil {
		ginkgo.GinkgoT().Errorf("%s", output)
		return fmt.Errorf("failed to execute the script: %v", err)
	}
	return nil
}<|MERGE_RESOLUTION|>--- conflicted
+++ resolved
@@ -263,7 +263,6 @@
   - apiGroups: 
     - "apisix.apache.org"
     apiVersions:
-<<<<<<< HEAD
     - v2
     operations:
     - CREATE
@@ -276,15 +275,6 @@
     - apisixclusterconfigs
     - apisixtlses
     - apisixupstreams
-=======
-    - "*"
-    operations:
-      - CREATE
-      - UPDATE  
-    resources:
-      - apisixroutes
-      - apisixpluginconfigs
->>>>>>> 213ea71d
   timeoutSeconds: 30
   failurePolicy: Fail
   sideEffects: None
@@ -384,34 +374,20 @@
             - %s
             - --ingress-status-address
             - "%s"
-<<<<<<< HEAD
-            - --enable-admission
-            - --enable-gateway-api
-            - "true"
-=======
             - --enable-admission=%t
             - --enable-gateway-api=true
->>>>>>> 213ea71d
             - --ingress-class
             - %s
             %s
           volumeMounts:
-<<<<<<< HEAD
-            - name: webhook-certs
-=======
             - name: admission-webhook
->>>>>>> 213ea71d
               mountPath: /etc/webhook/certs
               readOnly: true
       volumes:
        - name: admission-webhook
          secret:
            secretName: webhook-certs
-<<<<<<< HEAD
-           optional: %t
-=======
            optional: true
->>>>>>> 213ea71d
       serviceAccount: ingress-apisix-e2e-test-service-account
 `
 
@@ -461,11 +437,6 @@
 	if s.opts.DisableStatus {
 		disableStatusStr = "- --disable-status-updates"
 	}
-<<<<<<< HEAD
-
-	ingressAPISIXDeployment = fmt.Sprintf(s.FormatRegistry(_ingressAPISIXDeploymentTemplate), s.opts.IngressAPISIXReplicas, s.namespace, s.opts.APISIXAdminAPIVersion, s.opts.ApisixResourceSyncInterval,
-		label, s.opts.ApisixResourceVersion, s.opts.APISIXPublishAddress, s.opts.IngressClass, disableStatusStr, !s.opts.EnableWebhooks)
-=======
 	if s.opts.EnableWebhooks {
 		s.createAdmissionWebhook()
 	}
@@ -473,42 +444,10 @@
 	ingressAPISIXDeployment = s.genIngressDeployment(s.opts.IngressAPISIXReplicas, s.namespace, s.opts.APISIXAdminAPIVersion,
 		s.opts.ApisixResourceSyncInterval, s.opts.ApisixResourceSyncComparison, label,
 		s.opts.ApisixResourceVersion, s.opts.APISIXPublishAddress, s.opts.EnableWebhooks, s.opts.IngressClass, disableStatusStr)
->>>>>>> 213ea71d
 
 	err = s.CreateResourceFromString(ingressAPISIXDeployment)
 	assert.Nil(s.t, err, "create deployment")
 
-<<<<<<< HEAD
-	if s.opts.EnableWebhooks {
-		err = generateWebhookCert(s.namespace)
-		assert.Nil(s.t, err, "generate certs and create webhook secret")
-		admissionSvc := fmt.Sprintf(_ingressAPISIXAdmissionService, s.namespace)
-		err = k8s.KubectlApplyFromStringE(s.t, s.kubectlOptions, admissionSvc)
-		assert.Nil(s.t, err, "create admission webhook service")
-
-		// get caBundle from the secret
-		secret, err := k8s.GetSecretE(s.t, s.kubectlOptions, "webhook-certs")
-		assert.Nil(s.t, err, "get webhook secret")
-		cert, ok := secret.Data["cert.pem"]
-		assert.True(s.t, ok, "get cert.pem from the secret")
-		caBundle := base64.StdEncoding.EncodeToString(cert)
-		s.NamespaceSelectorLabel()
-		webhookReg := fmt.Sprintf(_ingressAPISIXAdmissionWebhook, s.namespace, s.namespace, caBundle, "apisix.ingress.watch", s.namespace)
-		ginkgo.GinkgoT().Log(webhookReg)
-		err = s.CreateResourceFromString(webhookReg)
-		assert.Nil(s.t, err, "create webhook registration")
-
-		s.addFinalizers(func() {
-			err := k8s.KubectlDeleteFromStringE(s.t, s.kubectlOptions, admissionSvc)
-			assert.Nil(s.t, err, "deleting admission service")
-		})
-		s.addFinalizers(func() {
-			err := k8s.KubectlDeleteFromStringE(s.t, s.kubectlOptions, webhookReg)
-			assert.Nil(s.t, err, "deleting webhook registration")
-		})
-	}
-	return nil
-=======
 	return nil
 }
 
@@ -539,7 +478,6 @@
 		err := k8s.KubectlDeleteFromStringE(s.t, s.kubectlOptions, webhookReg)
 		assert.Nil(s.t, err, "deleting webhook registration")
 	})
->>>>>>> 213ea71d
 }
 
 func (s *Scaffold) WaitAllIngressControllerPodsAvailable() error {
@@ -622,14 +560,9 @@
 		disableStatusStr = "- --disable-status-updates"
 	}
 
-<<<<<<< HEAD
-	ingressDeployment = fmt.Sprintf(s.FormatRegistry(_ingressAPISIXDeploymentTemplate), desired, s.namespace, s.opts.APISIXAdminAPIVersion, s.opts.ApisixResourceSyncInterval,
-		label, s.opts.ApisixResourceVersion, s.opts.APISIXPublishAddress, s.opts.IngressClass, disableStatusStr, !s.opts.EnableWebhooks)
-=======
 	ingressDeployment = s.genIngressDeployment(desired, s.namespace, s.opts.APISIXAdminAPIVersion,
 		s.opts.ApisixResourceSyncInterval, s.opts.ApisixResourceSyncComparison, label, s.opts.ApisixResourceVersion, s.opts.APISIXPublishAddress,
 		s.opts.EnableWebhooks, s.opts.IngressClass, disableStatusStr)
->>>>>>> 213ea71d
 
 	if err := s.CreateResourceFromString(ingressDeployment); err != nil {
 		return err
@@ -642,11 +575,7 @@
 
 // generateWebhookCert generates signed certs of webhook and create the corresponding secret by running a script.
 func generateWebhookCert(ns string) error {
-<<<<<<< HEAD
-	commandTemplate := `testdata/cert.sh`
-=======
 	commandTemplate := `testdata/webhook-create-cert.sh`
->>>>>>> 213ea71d
 	os.Setenv("namespace", ns)
 	cmd := exec.Command("/bin/sh", commandTemplate, "--namespace", ns)
 
