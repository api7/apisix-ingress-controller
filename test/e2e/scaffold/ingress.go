// Licensed to the Apache Software Foundation (ASF) under one or more
// contributor license agreements.  See the NOTICE file distributed with
// this work for additional information regarding copyright ownership.
// The ASF licenses this file to You under the Apache License, Version 2.0
// (the "License"); you may not use this file except in compliance with
// the License.  You may obtain a copy of the License at
//
//     http://www.apache.org/licenses/LICENSE-2.0
//
// Unless required by applicable law or agreed to in writing, software
// distributed under the License is distributed on an "AS IS" BASIS,
// WITHOUT WARRANTIES OR CONDITIONS OF ANY KIND, either express or implied.
// See the License for the specific language governing permissions and
// limitations under the License.

package scaffold

import (
	"context"
	"encoding/base64"
	"fmt"
	"os"
	"os/exec"
	"strings"
	"time"

	"github.com/gruntwork-io/terratest/modules/k8s"
	ginkgo "github.com/onsi/ginkgo/v2"
	"github.com/stretchr/testify/assert"
	coordinationv1 "k8s.io/api/coordination/v1"
	corev1 "k8s.io/api/core/v1"
	k8serrors "k8s.io/apimachinery/pkg/api/errors"
	metav1 "k8s.io/apimachinery/pkg/apis/meta/v1"
)

const (
	_serviceAccount = "ingress-apisix-e2e-test-service-account"
	_clusterRole    = `
apiVersion: rbac.authorization.k8s.io/v1
kind: ClusterRole
metadata:
  name: %s-apisix-view-clusterrole
rules:
  - apiGroups:
    - ""
    resources:
    - events
    verbs:
      - "*"
  - apiGroups:
      - ""
    resources:
      - configmaps
      - endpoints
      - persistentvolumeclaims
      - pods
      - replicationcontrollers
      - replicationcontrollers/scale
      - serviceaccounts
      - services
      - secrets
    verbs:
      - get
      - list
      - watch
  - apiGroups:
      - ""
    resources:
      - bindings
      - limitranges
      - namespaces/status
      - pods/log
      - pods/status
      - replicationcontrollers/status
      - resourcequotas
      - resourcequotas/status
    verbs:
      - get
      - list
      - watch
  - apiGroups:
      - ""
    resources:
      - namespaces
    verbs:
      - get
      - list
      - watch
  - apiGroups:
      - apps
    resources:
      - controllerrevisions
      - daemonsets
      - deployments
      - deployments/scale
      - replicasets
      - replicasets/scale
      - statefulsets
      - statefulsets/scale
    verbs:
      - get
      - list
      - watch
  - apiGroups:
      - autoscaling
    resources:
      - horizontalpodautoscalers
    verbs:
      - get
      - list
      - watch
  - apiGroups:
      - batch
    resources:
      - cronjobs
      - jobs
    verbs:
      - get
      - list
      - watch
  - apiGroups:
      - extensions
    resources:
      - daemonsets
      - deployments
      - deployments/scale
      - ingresses
      - networkpolicies
      - replicasets
      - replicasets/scale
      - replicationcontrollers/scale
    verbs:
      - get
      - list
      - watch
  - apiGroups:
      - policy
    resources:
      - poddisruptionbudgets
    verbs:
      - get
      - list
      - watch
  - apiGroups:
      - networking.k8s.io
    resources:
      - ingresses
      - ingresses/status
      - networkpolicies
    verbs:
      - '*'
  - apiGroups:
      - metrics.k8s.io
    resources:
      - pods
    verbs:
      - get
      - list
      - watch
  - apiGroups:
      - apisix.apache.org
    resources:
      - apisixroutes
      - apisixroutes/status
      - apisixupstreams
      - apisixupstreams/status
      - apisixtlses
      - apisixtlses/status
      - apisixclusterconfigs
      - apisixclusterconfigs/status
      - apisixconsumers
      - apisixconsumers/status
      - apisixpluginconfigs
      - apisixpluginconfigs/status
      - apisixglobalrules
      - apisixglobalrules/status
    verbs:
      - '*'
  - apiGroups:
    - coordination.k8s.io
    resources:
    - leases
    verbs:
    - '*'
  - apiGroups:
    - discovery.k8s.io
    resources:
    - endpointslices
    verbs:
    - get
    - list
    - watch
  - apiGroups:
    - gateway.networking.k8s.io
    resources:
    - httproutes
    - tlsroutes
    - tcproutes
    - gateways
    - gatewayclasses
    - udproutes
    verbs:
    - get
    - list
    - watch
  - apiGroups:
    - gateway.networking.k8s.io
    resources:
    - gateways/status
    - gatewayclasses/status
    verbs:
    - get
    - update
    - list
`
	_clusterRoleBinding = `
apiVersion: rbac.authorization.k8s.io/v1
kind: ClusterRoleBinding
metadata:
  name: %s-clusterrolebinding
roleRef:
  apiGroup: rbac.authorization.k8s.io
  kind: ClusterRole
  name: %s-apisix-view-clusterrole
subjects:
- kind: ServiceAccount
  name: ingress-apisix-e2e-test-service-account
  namespace: %s
`
	_ingressAPISIXAdmissionService = `
apiVersion: v1
kind: Service
metadata:
  name: webhook
  namespace: %s
spec:
  ports:
    - name: https
      protocol: TCP
      port: 8443
      targetPort: 8443
  selector:
    app: ingress-apisix-controller-deployment-e2e-test
`
	_ingressAPISIXAdmissionWebhook = `
apiVersion: admissionregistration.k8s.io/v1
kind: ValidatingWebhookConfiguration
metadata:
  name: ingress-apisix-webhook-%s
  labels:
    app: ingress-apisix-webhhok
webhooks:
- name: apisix.validator.webhook.kubernetes.io
  admissionReviewVersions: ["v1", "v1beta1"]
  clientConfig:
    service:
      name: webhook
      namespace: %s
      port: 8443
      path: /validate
    caBundle: %s
  rules:
  - apiGroups: 
    - "apisix.apache.org"
    apiVersions:
    - "*"
    operations:
      - CREATE
      - UPDATE  
    resources:
      - apisixroutes
      - apisixpluginconfigs
  timeoutSeconds: 30
  failurePolicy: Fail
  sideEffects: None
  namespaceSelector:
    matchLabels:
      %s: %s
`
)

var _ingressAPISIXDeploymentTemplate = `
apiVersion: apps/v1
kind: Deployment
metadata:
  name: ingress-apisix-controller-deployment-e2e-test
spec:
  replicas: %d
  selector:
    matchLabels:
      app: ingress-apisix-controller-deployment-e2e-test
  strategy:
    rollingUpdate:
      maxSurge: 50%%
      maxUnavailable: 1
    type: RollingUpdate
  template:
    metadata:
      labels:
        app: ingress-apisix-controller-deployment-e2e-test
    spec:
      terminationGracePeriodSeconds: 0
      initContainers:
      - name: wait-apisix-admin
        image: localhost:5000/busybox:dev
        imagePullPolicy: IfNotPresent
        command: ['sh', '-c', "until nc -z apisix-service-e2e-test.%s.svc.cluster.local 9180 ; do echo waiting for apisix-admin; sleep 2; done;"]
      containers:
        - livenessProbe:
            failureThreshold: 3
            initialDelaySeconds: 5
            periodSeconds: 2
            successThreshold: 1
            tcpSocket:
              port: 8080
            timeoutSeconds: 2
          readinessProbe:
            failureThreshold: 3
            initialDelaySeconds: 5
            periodSeconds: 2
            successThreshold: 1
            tcpSocket:
              port: 8080
            timeoutSeconds: 2
          env:
            - name: POD_NAMESPACE
              valueFrom:
                fieldRef:
                  fieldPath: metadata.namespace
            - name: POD_NAME
              valueFrom:
                fieldRef:
                  fieldPath: metadata.name
          image: "localhost:5000/apisix-ingress-controller:dev"
          imagePullPolicy: IfNotPresent
          name: ingress-apisix-controller-deployment-e2e-test
          ports:
            - containerPort: 8080
              name: "http"
              protocol: "TCP"
            - containerPort: 8443
              name: "https"
              protocol: "TCP"
          command:
            - /ingress-apisix/apisix-ingress-controller
            - ingress
            - --log-level
            - debug
            - --log-output
            - stdout
            - --apisix-admin-api-version
            - %s
            - --apisix-resource-sync-interval
            - %s
            - --apisix-resource-sync-comparison=%s
            - --http-listen
            - :8080
            - --https-listen
            - :8443
            - --default-apisix-cluster-name
            - default
            - --default-apisix-cluster-base-url
            - http://apisix-service-e2e-test:9180/apisix/admin
            - --default-apisix-cluster-admin-key
            - edd1c9f034335f136f87ad84b625c8f1
            - --namespace-selector
            - %s
            - --api-version
            - %s
            - --ingress-status-address
            - "%s"
<<<<<<< HEAD
            - --enable-admission=%t
            - --enable-gateway-api
            - "true"
=======
            - --enable-gateway-api=true
>>>>>>> 38710e71
            - --ingress-class
            - %s
            %s
          volumeMounts:
            - name: admission-webhook
              mountPath: /etc/webhook/certs
              readOnly: true
      volumes:
       - name: admission-webhook
         secret:
           secretName: webhook-certs
           optional: true
      serviceAccount: ingress-apisix-e2e-test-service-account
`

func init() {
	if os.Getenv("E2E_ENV") != "ci" {
		_ingressAPISIXDeploymentTemplate = strings.Replace(_ingressAPISIXDeploymentTemplate, "imagePullPolicy: IfNotPresent", "imagePullPolicy: Always", -1)
	}
}

func (s *Scaffold) genIngressDeployment(replicas int, namespace, adminAPIVersion,
	syncInterval, syncComparison, label, resourceVersion, publishAddr, ingressClass,
	disableStatus, webhookMounts, webhookCertSecret string) string {
	return fmt.Sprintf(s.FormatRegistry(_ingressAPISIXDeploymentTemplate), replicas, namespace, adminAPIVersion, syncInterval, syncComparison,
		label, resourceVersion, publishAddr, ingressClass, disableStatus, webhookMounts, webhookCertSecret)

}

func (s *Scaffold) newIngressAPISIXController() error {
	err := k8s.CreateServiceAccountE(s.t, s.kubectlOptions, _serviceAccount)
	assert.Nil(s.t, err, "create service account")

	cr := fmt.Sprintf(_clusterRole, s.namespace)
	err = s.CreateResourceFromString(cr)
	assert.Nil(s.t, err, "create cluster role")

	crb := fmt.Sprintf(_clusterRoleBinding, s.namespace, s.namespace, s.namespace)
	err = s.CreateResourceFromString(crb)
	assert.Nil(s.t, err, "create cluster role binding")

	s.addFinalizers(func() {
		err := k8s.KubectlDeleteFromStringE(s.t, s.kubectlOptions, crb)
		assert.Nil(s.t, err, "deleting ClusterRoleBinding")
	})
	s.addFinalizers(func() {
		err := k8s.KubectlDeleteFromStringE(s.t, s.kubectlOptions, cr)
		assert.Nil(s.t, err, "deleting ClusterRole")
	})

	var (
		ingressAPISIXDeployment string
		disableStatusStr        string
	)
	label := `""`
	if labels := s.NamespaceSelectorLabelStrings(); labels != nil && !s.opts.DisableNamespaceSelector {
		label = labels[0]
	}
	if s.opts.DisableStatus {
		disableStatusStr = "- --disable-status-updates"
	}
	if s.opts.EnableWebhooks {
		s.createAdmissionWebhook()
	}

<<<<<<< HEAD
	ingressAPISIXDeployment = fmt.Sprintf(s.FormatRegistry(_ingressAPISIXDeploymentTemplate), s.opts.IngressAPISIXReplicas, s.namespace, s.opts.APISIXAdminAPIVersion, s.opts.ApisixResourceSyncInterval,
		label, s.opts.ApisixResourceVersion, s.opts.APISIXPublishAddress, s.opts.EnableWebhooks, s.opts.IngressClass, disableStatusStr)
=======
	ingressAPISIXDeployment = s.genIngressDeployment(s.opts.IngressAPISIXReplicas, s.namespace, s.opts.APISIXAdminAPIVersion,
		s.opts.ApisixResourceSyncInterval, s.opts.ApisixResourceSyncComparison, label,
		s.opts.ApisixResourceVersion, s.opts.APISIXPublishAddress, s.opts.IngressClass, disableStatusStr, webhookVolumeMounts, _webhookCertSecret)
>>>>>>> 38710e71

	err = s.CreateResourceFromString(ingressAPISIXDeployment)
	assert.Nil(s.t, err, "create deployment")

	return nil
}

func (s *Scaffold) createAdmissionWebhook() {
	err := generateWebhookCert(s.namespace)
	assert.Nil(s.t, err, "generate certs and create webhook secret")
	admissionSvc := fmt.Sprintf(_ingressAPISIXAdmissionService, s.namespace)
	err = k8s.KubectlApplyFromStringE(s.t, s.kubectlOptions, admissionSvc)
	assert.Nil(s.t, err, "create admission webhook service")

	// get caBundle from the secret
	secret, err := k8s.GetSecretE(s.t, s.kubectlOptions, "webhook-certs")
	assert.Nil(s.t, err, "get webhook secret")
	cert, ok := secret.Data["cert.pem"]
	assert.True(s.t, ok, "get cert.pem from the secret")
	caBundle := base64.StdEncoding.EncodeToString(cert)
	s.NamespaceSelectorLabel()
	webhookReg := fmt.Sprintf(_ingressAPISIXAdmissionWebhook, s.namespace, s.namespace, caBundle, "apisix.ingress.watch", s.namespace)
	ginkgo.GinkgoT().Log(webhookReg)
	err = s.CreateResourceFromString(webhookReg)
	assert.Nil(s.t, err, "create webhook registration")

	s.addFinalizers(func() {
		err := k8s.KubectlDeleteFromStringE(s.t, s.kubectlOptions, admissionSvc)
		assert.Nil(s.t, err, "deleting admission service")
	})
	s.addFinalizers(func() {
		err := k8s.KubectlDeleteFromStringE(s.t, s.kubectlOptions, webhookReg)
		assert.Nil(s.t, err, "deleting webhook registration")
	})
}

func (s *Scaffold) WaitAllIngressControllerPodsAvailable() error {
	opts := metav1.ListOptions{
		LabelSelector: "app=ingress-apisix-controller-deployment-e2e-test",
	}
	condFunc := func() (bool, error) {
		items, err := k8s.ListPodsE(s.t, s.kubectlOptions, opts)
		if err != nil {
			return false, err
		}
		if len(items) == 0 {
			ginkgo.GinkgoT().Log("no ingress-apisix-controller pods created")
			return false, nil
		}
		for _, item := range items {
			foundPodReady := false
			for _, cond := range item.Status.Conditions {
				if cond.Type != corev1.PodReady {
					continue
				}
				foundPodReady = true
				if cond.Status != "True" {
					return false, nil
				}
			}
			if !foundPodReady {
				return false, nil
			}
		}
		return true, nil
	}
	return waitExponentialBackoff(condFunc)
}

// WaitGetLeaderLease waits the lease to be created and returns it.
func (s *Scaffold) WaitGetLeaderLease() (*coordinationv1.Lease, error) {
	cli, err := k8s.GetKubernetesClientE(s.t)
	if err != nil {
		return nil, err
	}
	var lease *coordinationv1.Lease
	condFunc := func() (bool, error) {
		l, err := cli.CoordinationV1().Leases(s.namespace).Get(context.TODO(), "ingress-apisix-leader", metav1.GetOptions{})
		if err != nil {
			if k8serrors.IsNotFound(err) {
				return false, nil
			}
			return false, err
		}
		lease = l
		return true, nil
	}
	if err := waitExponentialBackoff(condFunc); err != nil {
		return nil, err
	}
	return lease, nil
}

// GetIngressPodDetails returns a batch of pod description
// about apisix-ingress-controller.
func (s *Scaffold) GetIngressPodDetails() ([]corev1.Pod, error) {
	return k8s.ListPodsE(s.t, s.kubectlOptions, metav1.ListOptions{
		LabelSelector: "app=ingress-apisix-controller-deployment-e2e-test",
	})
}

// ScaleIngressController scales the number of Ingress Controller pods to desired.
func (s *Scaffold) ScaleIngressController(desired int) error {
	var (
		ingressDeployment string
		label             string
		disableStatusStr  string
	)

	if labels := s.NamespaceSelectorLabelStrings(); labels != nil {
		label = labels[0]
	}
	if s.opts.DisableStatus {
		disableStatusStr = "- --disable-status-updates"
	}

<<<<<<< HEAD
	ingressDeployment = fmt.Sprintf(s.FormatRegistry(_ingressAPISIXDeploymentTemplate), desired, s.namespace, s.opts.APISIXAdminAPIVersion, s.opts.ApisixResourceSyncInterval,
		label, s.opts.ApisixResourceVersion, s.opts.APISIXPublishAddress, s.opts.EnableWebhooks, s.opts.IngressClass, disableStatusStr)
=======
	ingressDeployment = s.genIngressDeployment(desired, s.namespace, s.opts.APISIXAdminAPIVersion,
		s.opts.ApisixResourceSyncInterval, s.opts.ApisixResourceSyncComparison, label, s.opts.ApisixResourceVersion, s.opts.APISIXPublishAddress,
		s.opts.IngressClass, disableStatusStr, webhookVolumeMounts, _webhookCertSecret)
>>>>>>> 38710e71

	if err := s.CreateResourceFromString(ingressDeployment); err != nil {
		return err
	}
	if err := k8s.WaitUntilNumPodsCreatedE(s.t, s.kubectlOptions, s.labelSelector("app=ingress-apisix-controller-deployment-e2e-test"), desired, 5, 5*time.Second); err != nil {
		return err
	}
	return nil
}

// generateWebhookCert generates signed certs of webhook and create the corresponding secret by running a script.
func generateWebhookCert(ns string) error {
	commandTemplate := `testdata/webhook-create-cert.sh`
	os.Setenv("namespace", ns)
	cmd := exec.Command("/bin/sh", commandTemplate, "--namespace", ns)

	output, err := cmd.Output()
	if err != nil {
		ginkgo.GinkgoT().Errorf("%s", output)
		return fmt.Errorf("failed to execute the script: %v", err)
	}
	return nil
}<|MERGE_RESOLUTION|>--- conflicted
+++ resolved
@@ -369,13 +369,10 @@
             - %s
             - --ingress-status-address
             - "%s"
-<<<<<<< HEAD
-            - --enable-admission=%t
+            - --enable-admission=true
             - --enable-gateway-api
             - "true"
-=======
             - --enable-gateway-api=true
->>>>>>> 38710e71
             - --ingress-class
             - %s
             %s
@@ -398,10 +395,10 @@
 }
 
 func (s *Scaffold) genIngressDeployment(replicas int, namespace, adminAPIVersion,
-	syncInterval, syncComparison, label, resourceVersion, publishAddr, ingressClass,
-	disableStatus, webhookMounts, webhookCertSecret string) string {
+	syncInterval, syncComparison, label, resourceVersion, publishAddr string, webhooks bool, ingressClass,
+	disableStatus string) string {
 	return fmt.Sprintf(s.FormatRegistry(_ingressAPISIXDeploymentTemplate), replicas, namespace, adminAPIVersion, syncInterval, syncComparison,
-		label, resourceVersion, publishAddr, ingressClass, disableStatus, webhookMounts, webhookCertSecret)
+		label, resourceVersion, publishAddr, webhooks, ingressClass, disableStatus)
 
 }
 
@@ -441,14 +438,9 @@
 		s.createAdmissionWebhook()
 	}
 
-<<<<<<< HEAD
-	ingressAPISIXDeployment = fmt.Sprintf(s.FormatRegistry(_ingressAPISIXDeploymentTemplate), s.opts.IngressAPISIXReplicas, s.namespace, s.opts.APISIXAdminAPIVersion, s.opts.ApisixResourceSyncInterval,
-		label, s.opts.ApisixResourceVersion, s.opts.APISIXPublishAddress, s.opts.EnableWebhooks, s.opts.IngressClass, disableStatusStr)
-=======
 	ingressAPISIXDeployment = s.genIngressDeployment(s.opts.IngressAPISIXReplicas, s.namespace, s.opts.APISIXAdminAPIVersion,
 		s.opts.ApisixResourceSyncInterval, s.opts.ApisixResourceSyncComparison, label,
-		s.opts.ApisixResourceVersion, s.opts.APISIXPublishAddress, s.opts.IngressClass, disableStatusStr, webhookVolumeMounts, _webhookCertSecret)
->>>>>>> 38710e71
+		s.opts.ApisixResourceVersion, s.opts.APISIXPublishAddress, s.opts.EnableWebhooks, s.opts.IngressClass, disableStatusStr)
 
 	err = s.CreateResourceFromString(ingressAPISIXDeployment)
 	assert.Nil(s.t, err, "create deployment")
@@ -565,14 +557,9 @@
 		disableStatusStr = "- --disable-status-updates"
 	}
 
-<<<<<<< HEAD
-	ingressDeployment = fmt.Sprintf(s.FormatRegistry(_ingressAPISIXDeploymentTemplate), desired, s.namespace, s.opts.APISIXAdminAPIVersion, s.opts.ApisixResourceSyncInterval,
-		label, s.opts.ApisixResourceVersion, s.opts.APISIXPublishAddress, s.opts.EnableWebhooks, s.opts.IngressClass, disableStatusStr)
-=======
 	ingressDeployment = s.genIngressDeployment(desired, s.namespace, s.opts.APISIXAdminAPIVersion,
 		s.opts.ApisixResourceSyncInterval, s.opts.ApisixResourceSyncComparison, label, s.opts.ApisixResourceVersion, s.opts.APISIXPublishAddress,
-		s.opts.IngressClass, disableStatusStr, webhookVolumeMounts, _webhookCertSecret)
->>>>>>> 38710e71
+		s.opts.EnableWebhooks, s.opts.IngressClass, disableStatusStr)
 
 	if err := s.CreateResourceFromString(ingressDeployment); err != nil {
 		return err
