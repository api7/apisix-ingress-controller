--- conflicted
+++ resolved
@@ -20,6 +20,7 @@
 	"io/ioutil"
 	"net/http"
 	"net/url"
+	"strconv"
 	"time"
 
 	"github.com/apache/apisix-ingress-controller/pkg/apisix"
@@ -51,11 +52,7 @@
 }
 
 type counter struct {
-<<<<<<< HEAD
-	Count  resourceCount `json:"count"`
-=======
 	Count apisix.IntOrString `json:"count"`
->>>>>>> dbc81338
 }
 
 // ApisixRoute is the ApisixRoute CRD definition.
@@ -172,42 +169,18 @@
 			ginkgo.GinkgoT().Logf("got status code %d from APISIX", resp.StatusCode)
 			return false, nil
 		}
-<<<<<<< HEAD
-		var (
-			c counter
-			count int
-		)
-		dec := json.NewDecoder(resp.Body)
-		if err := dec.Decode(&c); err != nil {
-			return false, err
-		}
-		// NOTE count field is a string.
-		if c.Count.StrValue == "" {
-			count = c.Count.IntValue
-		} else {
-			count, err = strconv.Atoi(c.Count.StrValue)
-			if err != nil {
-				return false, err
-			}
-			count--
-		}
-		// 1 for dir.
-		if count != desired {
-			ginkgo.GinkgoT().Logf("mismatched number of items, expected %d but found %d", desired, count-1)
-=======
-		c := &counter{}
+		var c counter
 		b, err := ioutil.ReadAll(resp.Body)
 		if err != nil {
 			return false, err
 		}
-		err = json.Unmarshal(b, c)
+		err = json.Unmarshal(b, &c)
 		if err != nil {
 			return false, err
 		}
 		count := c.Count.IntValue
 		if count != desired {
 			ginkgo.GinkgoT().Logf("mismatched number of items, expected %d but found %d", desired, count)
->>>>>>> dbc81338
 			return false, nil
 		}
 		return true, nil
