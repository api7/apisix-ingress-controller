// Licensed to the Apache Software Foundation (ASF) under one or more
// contributor license agreements.  See the NOTICE file distributed with
// this work for additional information regarding copyright ownership.
// The ASF licenses this file to You under the Apache License, Version 2.0
// (the "License"); you may not use this file except in compliance with
// the License.  You may obtain a copy of the License at
//
//     http://www.apache.org/licenses/LICENSE-2.0
//
// Unless required by applicable law or agreed to in writing, software
// distributed under the License is distributed on an "AS IS" BASIS,
// WITHOUT WARRANTIES OR CONDITIONS OF ANY KIND, either express or implied.
// See the License for the specific language governing permissions and
// limitations under the License.
package scaffold

import (
	"context"
	"encoding/json"
	"fmt"
	"io/ioutil"
	"net/http"
	"net/url"
	"strconv"
	"strings"
	"time"

	"github.com/apache/apisix-ingress-controller/pkg/apisix"
	v1 "github.com/apache/apisix-ingress-controller/pkg/types/apisix/v1"
	"github.com/gruntwork-io/terratest/modules/k8s"
	"github.com/gruntwork-io/terratest/modules/retry"
	"github.com/gruntwork-io/terratest/modules/testing"
	"github.com/onsi/ginkgo"
	"github.com/stretchr/testify/assert"
	corev1 "k8s.io/api/core/v1"
	metav1 "k8s.io/apimachinery/pkg/apis/meta/v1"
	"k8s.io/apimachinery/pkg/util/wait"
	"k8s.io/client-go/kubernetes"
)

type counter struct {
	Count intOrDescOneString `json:"count"`
}

// intOrDescOneString will decrease 1 if incoming value is string formatted number
type intOrDescOneString struct {
	Value int `json:"value"`
}

func (ios *intOrDescOneString) UnmarshalJSON(p []byte) error {
	delta := 0
	if strings.HasPrefix(string(p), `"`) {
		delta = -1
	}
	result := strings.Trim(string(p), `"`)
	count, err := strconv.Atoi(result)
	if err != nil {
		return err
	}
	ios.Value = count + delta
	return nil
}

// ApisixRoute is the ApisixRoute CRD definition.
// We don't use the definition in apisix-ingress-controller,
// since the k8s dependencies in terratest and
// apisix-ingress-controller are conflicted.
type apisixRoute struct {
	metav1.TypeMeta   `json:",inline"`
	metav1.ObjectMeta `json:"metadata"`
	Spec              apisixRouteSpec `json:"spec"`
}

type apisixRouteSpec struct {
	Rules []ApisixRouteRule `json:"rules"`
}

// ApisixRouteRule defines the route policies of ApisixRoute.
type ApisixRouteRule struct {
	Host string              `json:"host"`
	HTTP ApisixRouteRuleHTTP `json:"http"`
}

// ApisixRouteRuleHTTP defines the HTTP part of route policies.
type ApisixRouteRuleHTTP struct {
	Paths []ApisixRouteRuleHTTPPath `json:"paths"`
}

// ApisixRouteRuleHTTP defines a route in the HTTP part of ApisixRoute.
type ApisixRouteRuleHTTPPath struct {
	Path    string                     `json:"path"`
	Backend ApisixRouteRuleHTTPBackend `json:"backend"`
}

// ApisixRouteRuleHTTPBackend defines a HTTP backend.
type ApisixRouteRuleHTTPBackend struct {
	ServiceName string `json:"serviceName"`
	ServicePort int32  `json:"servicePort"`
}

// CreateApisixRoute creates an ApisixRoute object.
func (s *Scaffold) CreateApisixRoute(name string, rules []ApisixRouteRule) {
	route := &apisixRoute{
		TypeMeta: metav1.TypeMeta{
			Kind:       "ApisixRoute",
			APIVersion: "apisix.apache.org/v1",
		},
		ObjectMeta: metav1.ObjectMeta{
			Name: name,
		},
		Spec: apisixRouteSpec{
			Rules: rules,
		},
	}
	data, err := json.Marshal(route)
	assert.Nil(s.t, err)
	k8s.KubectlApplyFromString(s.t, s.kubectlOptions, string(data))
}

// CreateResourceFromString creates resource from a loaded yaml string.
func (s *Scaffold) CreateResourceFromString(yaml string) error {
	err := k8s.KubectlApplyFromStringE(s.t, s.kubectlOptions, yaml)
	time.Sleep(5 * time.Second)
	return err
}

func (s *Scaffold) GetOutputFromString(shell ...string) (string, error) {
	cmdArgs := []string{}
	cmdArgs = append(cmdArgs, "get")
	cmdArgs = append(cmdArgs, shell...)
	output, err := k8s.RunKubectlAndGetOutputE(ginkgo.GinkgoT(), s.kubectlOptions, cmdArgs...)
	return output, err
}

// RemoveResourceByString remove resource from a loaded yaml string.
func (s *Scaffold) RemoveResourceByString(yaml string) error {
	err := k8s.KubectlDeleteFromStringE(s.t, s.kubectlOptions, yaml)
	time.Sleep(5 * time.Second)
	return err
}

func (s *Scaffold) GetServiceByName(name string) (*corev1.Service, error) {
	return k8s.GetServiceE(s.t, s.kubectlOptions, name)
}

// ListPodsByLabels lists all pods which matching the label selector.
func (s *Scaffold) ListPodsByLabels(labels string) ([]corev1.Pod, error) {
	return k8s.ListPodsE(s.t, s.kubectlOptions, metav1.ListOptions{
		LabelSelector: labels,
	})
}

// CreateResourceFromStringWithNamespace creates resource from a loaded yaml string
// and sets its namespace to the specified one.
func (s *Scaffold) CreateResourceFromStringWithNamespace(yaml, namespace string) error {
	originalNamespace := s.kubectlOptions.Namespace
	s.kubectlOptions.Namespace = namespace
	defer func() {
		s.kubectlOptions.Namespace = originalNamespace
	}()
	s.addFinalizers(func() {
		originalNamespace := s.kubectlOptions.Namespace
		s.kubectlOptions.Namespace = namespace
		defer func() {
			s.kubectlOptions.Namespace = originalNamespace
		}()
		assert.Nil(s.t, k8s.KubectlDeleteFromStringE(s.t, s.kubectlOptions, yaml))
	})
	return k8s.KubectlApplyFromStringE(s.t, s.kubectlOptions, yaml)
}

func (s *Scaffold) ensureNumApisixCRDsCreated(url string, desired int) error {
	condFunc := func() (bool, error) {
		req, err := http.NewRequest("GET", url, nil)
		if err != nil {
			return false, err
		}
		if s.opts.APISIXAdminAPIKey != "" {
			req.Header.Set("X-API-Key", s.opts.APISIXAdminAPIKey)
		}
		resp, err := http.DefaultClient.Do(req)
		if err != nil {
			ginkgo.GinkgoT().Logf("failed to get resources from APISIX: %s", err.Error())
			return false, nil
		}
		if resp.StatusCode != http.StatusOK {
			ginkgo.GinkgoT().Logf("got status code %d from APISIX", resp.StatusCode)
			return false, nil
		}
		var c counter
		b, err := ioutil.ReadAll(resp.Body)
		if err != nil {
			return false, err
		}
		err = json.Unmarshal(b, &c)
		if err != nil {
			return false, err
		}
		count := c.Count.Value
		if count != desired {
			ginkgo.GinkgoT().Logf("mismatched number of items, expected %d but found %d", desired, count)
			return false, nil
		}
		return true, nil
	}
	return wait.Poll(3*time.Second, 35*time.Second, condFunc)
}

// EnsureNumApisixRoutesCreated waits until desired number of Routes are created in
// APISIX cluster.
func (s *Scaffold) EnsureNumApisixRoutesCreated(desired int) error {
	u := url.URL{
		Scheme: "http",
		Host:   s.apisixAdminTunnel.Endpoint(),
		Path:   "/apisix/admin/routes",
	}
	return s.ensureNumApisixCRDsCreated(u.String(), desired)
}

// EnsureNumApisixStreamRoutesCreated waits until desired number of Stream Routes are created in
// APISIX cluster.
func (s *Scaffold) EnsureNumApisixStreamRoutesCreated(desired int) error {
	u := url.URL{
		Scheme: "http",
		Host:   s.apisixAdminTunnel.Endpoint(),
		Path:   "/apisix/admin/stream_routes",
	}
	return s.ensureNumApisixCRDsCreated(u.String(), desired)
}

// EnsureNumApisixUpstreamsCreated waits until desired number of Upstreams are created in
// APISIX cluster.
func (s *Scaffold) EnsureNumApisixUpstreamsCreated(desired int) error {
	u := url.URL{
		Scheme: "http",
		Host:   s.apisixAdminTunnel.Endpoint(),
		Path:   "/apisix/admin/upstreams",
	}
	return s.ensureNumApisixCRDsCreated(u.String(), desired)
}

// GetServerInfo collect server info from "/v1/server_info" (Control API) exposed by server-info plugin
func (s *Scaffold) GetServerInfo() (map[string]interface{}, error) {
	u := url.URL{
		Scheme: "http",
		Host:   s.apisixControlTunnel.Endpoint(),
		Path:   "/v1/server_info",
	}
	resp, err := http.Get(u.String())
	if err != nil {
		ginkgo.GinkgoT().Logf("failed to get response from Control API: %s", err.Error())
		return nil, err
	}
	defer resp.Body.Close()
	if resp.StatusCode != http.StatusOK {
		ginkgo.GinkgoT().Logf("got status code %d from Control API", resp.StatusCode)
		return nil, err
	}
	var ret map[string]interface{}
	dec := json.NewDecoder(resp.Body)
	if err := dec.Decode(&ret); err != nil {
		return nil, err
	}
	return ret, nil
}

// ListApisixUpstreams list all upstreams from APISIX
func (s *Scaffold) ListApisixUpstreams() ([]*v1.Upstream, error) {
	u := url.URL{
		Scheme: "http",
		Host:   s.apisixAdminTunnel.Endpoint(),
		Path:   "/apisix/admin",
	}
	cli, err := apisix.NewClient()
	if err != nil {
		return nil, err
	}
	err = cli.AddCluster(context.Background(), &apisix.ClusterOptions{
		BaseURL:  u.String(),
		AdminKey: s.opts.APISIXAdminAPIKey,
	})
	if err != nil {
		return nil, err
	}
	return cli.Cluster("").Upstream().List(context.TODO())
}

// ListApisixGlobalRules list all global_rules from APISIX
func (s *Scaffold) ListApisixGlobalRules() ([]*v1.GlobalRule, error) {
	u := url.URL{
		Scheme: "http",
		Host:   s.apisixAdminTunnel.Endpoint(),
		Path:   "/apisix/admin",
	}
	cli, err := apisix.NewClient()
	if err != nil {
		return nil, err
	}
	err = cli.AddCluster(context.Background(), &apisix.ClusterOptions{
		BaseURL:  u.String(),
		AdminKey: s.opts.APISIXAdminAPIKey,
	})
	if err != nil {
		return nil, err
	}
	return cli.Cluster("").GlobalRule().List(context.TODO())
}

// ListApisixRoutes list all routes from APISIX.
func (s *Scaffold) ListApisixRoutes() ([]*v1.Route, error) {
	u := url.URL{
		Scheme: "http",
		Host:   s.apisixAdminTunnel.Endpoint(),
		Path:   "/apisix/admin",
	}
	cli, err := apisix.NewClient()
	if err != nil {
		return nil, err
	}
	err = cli.AddCluster(context.Background(), &apisix.ClusterOptions{
		BaseURL:  u.String(),
		AdminKey: s.opts.APISIXAdminAPIKey,
	})
	if err != nil {
		return nil, err
	}
	return cli.Cluster("").Route().List(context.TODO())
}

// ListApisixConsumers list all consumers from APISIX.
func (s *Scaffold) ListApisixConsumers() ([]*v1.Consumer, error) {
	u := url.URL{
		Scheme: "http",
		Host:   s.apisixAdminTunnel.Endpoint(),
		Path:   "apisix/admin",
	}
	cli, err := apisix.NewClient()
	if err != nil {
		return nil, err
	}
	err = cli.AddCluster(context.Background(), &apisix.ClusterOptions{
		BaseURL:  u.String(),
		AdminKey: s.opts.APISIXAdminAPIKey,
	})
	if err != nil {
		return nil, err
	}
	return cli.Cluster("").Consumer().List(context.TODO())
}

// ListApisixStreamRoutes list all stream_routes from APISIX.
func (s *Scaffold) ListApisixStreamRoutes() ([]*v1.StreamRoute, error) {
	u := url.URL{
		Scheme: "http",
		Host:   s.apisixAdminTunnel.Endpoint(),
		Path:   "/apisix/admin",
	}
	cli, err := apisix.NewClient()
	if err != nil {
		return nil, err
	}
	err = cli.AddCluster(context.Background(), &apisix.ClusterOptions{
		BaseURL:  u.String(),
		AdminKey: s.opts.APISIXAdminAPIKey,
	})
	if err != nil {
		return nil, err
	}
	return cli.Cluster("").StreamRoute().List(context.TODO())
}

// ListApisixSsl list all ssl from APISIX
func (s *Scaffold) ListApisixSsl() ([]*v1.Ssl, error) {
	u := url.URL{
		Scheme: "http",
		Host:   s.apisixAdminTunnel.Endpoint(),
		Path:   "/apisix/admin",
	}
	cli, err := apisix.NewClient()
	if err != nil {
		return nil, err
	}
	err = cli.AddCluster(context.Background(), &apisix.ClusterOptions{
		BaseURL:  u.String(),
		AdminKey: s.opts.APISIXAdminAPIKey,
	})
	if err != nil {
		return nil, err
	}
	return cli.Cluster("").SSL().List(context.TODO())
}

func (s *Scaffold) newAPISIXTunnels() error {
	var (
		adminNodePort   int
		httpNodePort    int
		httpsNodePort   int
		tcpNodePort     int
		udpNodePort     int
		controlNodePort int
		adminPort       int
		httpPort        int
		httpsPort       int
		tcpPort         int
		udpPort         int
		controlPort     int
	)
	for _, port := range s.apisixService.Spec.Ports {
		if port.Name == "http" {
			httpNodePort = int(port.NodePort)
			httpPort = int(port.Port)
		} else if port.Name == "https" {
			httpsNodePort = int(port.NodePort)
			httpsPort = int(port.Port)
		} else if port.Name == "http-admin" {
			adminNodePort = int(port.NodePort)
			adminPort = int(port.Port)
		} else if port.Name == "tcp" {
			tcpNodePort = int(port.NodePort)
			tcpPort = int(port.Port)
		} else if port.Name == "udp" {
			udpNodePort = int(port.NodePort)
			udpPort = int(port.Port)
		} else if port.Name == "http-control" {
			controlNodePort = int(port.NodePort)
			controlPort = int(port.Port)
		}
	}

	s.apisixAdminTunnel = k8s.NewTunnel(s.kubectlOptions, k8s.ResourceTypeService, "apisix-service-e2e-test",
		adminNodePort, adminPort)
	s.apisixHttpTunnel = k8s.NewTunnel(s.kubectlOptions, k8s.ResourceTypeService, "apisix-service-e2e-test",
		httpNodePort, httpPort)
	s.apisixHttpsTunnel = k8s.NewTunnel(s.kubectlOptions, k8s.ResourceTypeService, "apisix-service-e2e-test",
		httpsNodePort, httpsPort)
	s.apisixTCPTunnel = k8s.NewTunnel(s.kubectlOptions, k8s.ResourceTypeService, "apisix-service-e2e-test",
		tcpNodePort, tcpPort)
	s.apisixUDPTunnel = k8s.NewTunnel(s.kubectlOptions, k8s.ResourceTypeService, "apisix-service-e2e-test",
		udpNodePort, udpPort)
	s.apisixControlTunnel = k8s.NewTunnel(s.kubectlOptions, k8s.ResourceTypeService, "apisix-service-e2e-test",
		controlNodePort, controlPort)

	if err := s.apisixAdminTunnel.ForwardPortE(s.t); err != nil {
		return err
	}
	s.addFinalizers(s.apisixAdminTunnel.Close)
	if err := s.apisixHttpTunnel.ForwardPortE(s.t); err != nil {
		return err
	}
	s.addFinalizers(s.apisixHttpTunnel.Close)
	if err := s.apisixHttpsTunnel.ForwardPortE(s.t); err != nil {
		return err
	}
	s.addFinalizers(s.apisixHttpsTunnel.Close)
	if err := s.apisixTCPTunnel.ForwardPortE(s.t); err != nil {
		return err
	}
	s.addFinalizers(s.apisixTCPTunnel.Close)
	if err := s.apisixUDPTunnel.ForwardPortE(s.t); err != nil {
		return err
	}
	s.addFinalizers(s.apisixUDPTunnel.Close)
	if err := s.apisixControlTunnel.ForwardPortE(s.t); err != nil {
		return err
	}
	s.addFinalizers(s.apisixControlTunnel.Close)
	return nil
}

// Namespace returns the current working namespace.
func (s *Scaffold) Namespace() string {
	return s.kubectlOptions.Namespace
}

<<<<<<< HEAD
// GetKubernetesClient get kubernetes client use by scaffold
func (s *Scaffold) GetKubernetesClient() *kubernetes.Clientset {
	client, err := k8s.GetKubernetesClientFromOptionsE(s.t, s.kubectlOptions)
	assert.Nil(ginkgo.GinkgoT(), err, "get kubernetes client")
	return client
=======
func (s *Scaffold) EnsureNumEndpointsReady(t testing.TestingT, endpointsName string, desired int) {
	e, err := k8s.GetKubernetesClientFromOptionsE(t, s.kubectlOptions)
	assert.Nil(t, err, "get kubernetes client")
	statusMsg := fmt.Sprintf("Wait for endpoints %s to be ready.", endpointsName)
	message := retry.DoWithRetry(
		t,
		statusMsg,
		20,
		5*time.Second,
		func() (string, error) {
			endpoints, err := e.CoreV1().Endpoints(s.Namespace()).Get(context.Background(), endpointsName, metav1.GetOptions{})
			if err != nil {
				return "", err
			}
			readyNum := 0
			for _, subset := range endpoints.Subsets {
				readyNum += len(subset.Addresses)
			}
			if readyNum == desired {
				return "Service is now available", nil
			}
			return fmt.Sprintf("Endpoints not ready yet, expect %v, actual %v", desired, readyNum), nil
		},
	)
	ginkgo.GinkgoT().Log(message)
>>>>>>> 4a862e20
}<|MERGE_RESOLUTION|>--- conflicted
+++ resolved
@@ -472,13 +472,6 @@
 	return s.kubectlOptions.Namespace
 }
 
-<<<<<<< HEAD
-// GetKubernetesClient get kubernetes client use by scaffold
-func (s *Scaffold) GetKubernetesClient() *kubernetes.Clientset {
-	client, err := k8s.GetKubernetesClientFromOptionsE(s.t, s.kubectlOptions)
-	assert.Nil(ginkgo.GinkgoT(), err, "get kubernetes client")
-	return client
-=======
 func (s *Scaffold) EnsureNumEndpointsReady(t testing.TestingT, endpointsName string, desired int) {
 	e, err := k8s.GetKubernetesClientFromOptionsE(t, s.kubectlOptions)
 	assert.Nil(t, err, "get kubernetes client")
@@ -504,5 +497,11 @@
 		},
 	)
 	ginkgo.GinkgoT().Log(message)
->>>>>>> 4a862e20
+}
+
+// GetKubernetesClient get kubernetes client use by scaffold
+func (s *Scaffold) GetKubernetesClient() *kubernetes.Clientset {
+	client, err := k8s.GetKubernetesClientFromOptionsE(s.t, s.kubectlOptions)
+	assert.Nil(ginkgo.GinkgoT(), err, "get kubernetes client")
+	return client
 }