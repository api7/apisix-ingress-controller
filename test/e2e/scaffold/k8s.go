// Licensed to the Apache Software Foundation (ASF) under one or more
// contributor license agreements.  See the NOTICE file distributed with
// this work for additional information regarding copyright ownership.
// The ASF licenses this file to You under the Apache License, Version 2.0
// (the "License"); you may not use this file except in compliance with
// the License.  You may obtain a copy of the License at
//
//     http://www.apache.org/licenses/LICENSE-2.0
//
// Unless required by applicable law or agreed to in writing, software
// distributed under the License is distributed on an "AS IS" BASIS,
// WITHOUT WARRANTIES OR CONDITIONS OF ANY KIND, either express or implied.
// See the License for the specific language governing permissions and
// limitations under the License.
package scaffold

import (
	"context"
	"encoding/json"
<<<<<<< HEAD
	"github.com/apache/apisix-ingress-controller/pkg/metrics"
=======
	"fmt"
>>>>>>> 774077a5
	"io/ioutil"
	"net/http"
	"net/url"
	"strconv"
	"strings"
	"time"

	"github.com/apache/apisix-ingress-controller/pkg/apisix"
	v1 "github.com/apache/apisix-ingress-controller/pkg/types/apisix/v1"
	"github.com/gruntwork-io/terratest/modules/k8s"
	"github.com/gruntwork-io/terratest/modules/retry"
	"github.com/gruntwork-io/terratest/modules/testing"
	"github.com/onsi/ginkgo"
	"github.com/stretchr/testify/assert"
	corev1 "k8s.io/api/core/v1"
	metav1 "k8s.io/apimachinery/pkg/apis/meta/v1"
	"k8s.io/apimachinery/pkg/util/wait"
)

type counter struct {
	Count intOrDescOneString `json:"count"`
}

// intOrDescOneString will decrease 1 if incoming value is string formatted number
type intOrDescOneString struct {
	Value int `json:"value"`
}

func (ios *intOrDescOneString) UnmarshalJSON(p []byte) error {
	delta := 0
	if strings.HasPrefix(string(p), `"`) {
		delta = -1
	}
	result := strings.Trim(string(p), `"`)
	count, err := strconv.Atoi(result)
	if err != nil {
		return err
	}
	ios.Value = count + delta
	return nil
}

// ApisixRoute is the ApisixRoute CRD definition.
// We don't use the definition in apisix-ingress-controller,
// since the k8s dependencies in terratest and
// apisix-ingress-controller are conflicted.
type apisixRoute struct {
	metav1.TypeMeta   `json:",inline"`
	metav1.ObjectMeta `json:"metadata"`
	Spec              apisixRouteSpec `json:"spec"`
}

type apisixRouteSpec struct {
	Rules []ApisixRouteRule `json:"rules"`
}

// ApisixRouteRule defines the route policies of ApisixRoute.
type ApisixRouteRule struct {
	Host string              `json:"host"`
	HTTP ApisixRouteRuleHTTP `json:"http"`
}

// ApisixRouteRuleHTTP defines the HTTP part of route policies.
type ApisixRouteRuleHTTP struct {
	Paths []ApisixRouteRuleHTTPPath `json:"paths"`
}

// ApisixRouteRuleHTTP defines a route in the HTTP part of ApisixRoute.
type ApisixRouteRuleHTTPPath struct {
	Path    string                     `json:"path"`
	Backend ApisixRouteRuleHTTPBackend `json:"backend"`
}

// ApisixRouteRuleHTTPBackend defines a HTTP backend.
type ApisixRouteRuleHTTPBackend struct {
	ServiceName string `json:"serviceName"`
	ServicePort int32  `json:"servicePort"`
}

// CreateApisixRoute creates an ApisixRoute object.
func (s *Scaffold) CreateApisixRoute(name string, rules []ApisixRouteRule) {
	route := &apisixRoute{
		TypeMeta: metav1.TypeMeta{
			Kind:       "ApisixRoute",
			APIVersion: "apisix.apache.org/v1",
		},
		ObjectMeta: metav1.ObjectMeta{
			Name: name,
		},
		Spec: apisixRouteSpec{
			Rules: rules,
		},
	}
	data, err := json.Marshal(route)
	assert.Nil(s.t, err)
	k8s.KubectlApplyFromString(s.t, s.kubectlOptions, string(data))
}

// CreateResourceFromString creates resource from a loaded yaml string.
func (s *Scaffold) CreateResourceFromString(yaml string) error {
	err := k8s.KubectlApplyFromStringE(s.t, s.kubectlOptions, yaml)
	time.Sleep(5 * time.Second)
	return err
}

func (s *Scaffold) GetOutputFromString(shell ...string) (string, error) {
	cmdArgs := []string{}
	cmdArgs = append(cmdArgs, "get")
	cmdArgs = append(cmdArgs, shell...)
	output, err := k8s.RunKubectlAndGetOutputE(ginkgo.GinkgoT(), s.kubectlOptions, cmdArgs...)
	return output, err
}

// RemoveResourceByString remove resource from a loaded yaml string.
func (s *Scaffold) RemoveResourceByString(yaml string) error {
	err := k8s.KubectlDeleteFromStringE(s.t, s.kubectlOptions, yaml)
	time.Sleep(5 * time.Second)
	return err
}

func (s *Scaffold) GetServiceByName(name string) (*corev1.Service, error) {
	return k8s.GetServiceE(s.t, s.kubectlOptions, name)
}

// ListPodsByLabels lists all pods which matching the label selector.
func (s *Scaffold) ListPodsByLabels(labels string) ([]corev1.Pod, error) {
	return k8s.ListPodsE(s.t, s.kubectlOptions, metav1.ListOptions{
		LabelSelector: labels,
	})
}

// CreateResourceFromStringWithNamespace creates resource from a loaded yaml string
// and sets its namespace to the specified one.
func (s *Scaffold) CreateResourceFromStringWithNamespace(yaml, namespace string) error {
	originalNamespace := s.kubectlOptions.Namespace
	s.kubectlOptions.Namespace = namespace
	defer func() {
		s.kubectlOptions.Namespace = originalNamespace
	}()
	s.addFinalizers(func() {
		originalNamespace := s.kubectlOptions.Namespace
		s.kubectlOptions.Namespace = namespace
		defer func() {
			s.kubectlOptions.Namespace = originalNamespace
		}()
		assert.Nil(s.t, k8s.KubectlDeleteFromStringE(s.t, s.kubectlOptions, yaml))
	})
	return k8s.KubectlApplyFromStringE(s.t, s.kubectlOptions, yaml)
}

func (s *Scaffold) ensureNumApisixCRDsCreated(url string, desired int) error {
	condFunc := func() (bool, error) {
		req, err := http.NewRequest("GET", url, nil)
		if err != nil {
			return false, err
		}
		if s.opts.APISIXAdminAPIKey != "" {
			req.Header.Set("X-API-Key", s.opts.APISIXAdminAPIKey)
		}
		resp, err := http.DefaultClient.Do(req)
		if err != nil {
			ginkgo.GinkgoT().Logf("failed to get resources from APISIX: %s", err.Error())
			return false, nil
		}
		if resp.StatusCode != http.StatusOK {
			ginkgo.GinkgoT().Logf("got status code %d from APISIX", resp.StatusCode)
			return false, nil
		}
		var c counter
		b, err := ioutil.ReadAll(resp.Body)
		if err != nil {
			return false, err
		}
		err = json.Unmarshal(b, &c)
		if err != nil {
			return false, err
		}
		count := c.Count.Value
		if count != desired {
			ginkgo.GinkgoT().Logf("mismatched number of items, expected %d but found %d", desired, count)
			return false, nil
		}
		return true, nil
	}
	return wait.Poll(3*time.Second, 35*time.Second, condFunc)
}

// EnsureNumApisixRoutesCreated waits until desired number of Routes are created in
// APISIX cluster.
func (s *Scaffold) EnsureNumApisixRoutesCreated(desired int) error {
	u := url.URL{
		Scheme: "http",
		Host:   s.apisixAdminTunnel.Endpoint(),
		Path:   "/apisix/admin/routes",
	}
	return s.ensureNumApisixCRDsCreated(u.String(), desired)
}

// EnsureNumApisixStreamRoutesCreated waits until desired number of Stream Routes are created in
// APISIX cluster.
func (s *Scaffold) EnsureNumApisixStreamRoutesCreated(desired int) error {
	u := url.URL{
		Scheme: "http",
		Host:   s.apisixAdminTunnel.Endpoint(),
		Path:   "/apisix/admin/stream_routes",
	}
	return s.ensureNumApisixCRDsCreated(u.String(), desired)
}

// EnsureNumApisixUpstreamsCreated waits until desired number of Upstreams are created in
// APISIX cluster.
func (s *Scaffold) EnsureNumApisixUpstreamsCreated(desired int) error {
	u := url.URL{
		Scheme: "http",
		Host:   s.apisixAdminTunnel.Endpoint(),
		Path:   "/apisix/admin/upstreams",
	}
	return s.ensureNumApisixCRDsCreated(u.String(), desired)
}

// GetServerInfo collect server info from "/v1/server_info" (Control API) exposed by server-info plugin
func (s *Scaffold) GetServerInfo() (map[string]interface{}, error) {
	u := url.URL{
		Scheme: "http",
		Host:   s.apisixControlTunnel.Endpoint(),
		Path:   "/v1/server_info",
	}
	resp, err := http.Get(u.String())
	if err != nil {
		ginkgo.GinkgoT().Logf("failed to get response from Control API: %s", err.Error())
		return nil, err
	}
	defer resp.Body.Close()
	if resp.StatusCode != http.StatusOK {
		ginkgo.GinkgoT().Logf("got status code %d from Control API", resp.StatusCode)
		return nil, err
	}
	var ret map[string]interface{}
	dec := json.NewDecoder(resp.Body)
	if err := dec.Decode(&ret); err != nil {
		return nil, err
	}
	return ret, nil
}

// ListApisixUpstreams list all upstreams from APISIX
func (s *Scaffold) ListApisixUpstreams() ([]*v1.Upstream, error) {
	u := url.URL{
		Scheme: "http",
		Host:   s.apisixAdminTunnel.Endpoint(),
		Path:   "/apisix/admin",
	}
	cli, err := apisix.NewClient()
	if err != nil {
		return nil, err
	}
	err = cli.AddCluster(context.Background(), &apisix.ClusterOptions{
		BaseURL:  u.String(),
		AdminKey: s.opts.APISIXAdminAPIKey,
		MetricsCollector: metrics.NewPrometheusCollector(),
	})
	if err != nil {
		return nil, err
	}
	return cli.Cluster("").Upstream().List(context.TODO())
}

// ListApisixGlobalRules list all global_rules from APISIX
func (s *Scaffold) ListApisixGlobalRules() ([]*v1.GlobalRule, error) {
	u := url.URL{
		Scheme: "http",
		Host:   s.apisixAdminTunnel.Endpoint(),
		Path:   "/apisix/admin",
	}
	cli, err := apisix.NewClient()
	if err != nil {
		return nil, err
	}
	err = cli.AddCluster(context.Background(), &apisix.ClusterOptions{
		BaseURL:  u.String(),
		AdminKey: s.opts.APISIXAdminAPIKey,
		MetricsCollector: metrics.NewPrometheusCollector(),
	})
	if err != nil {
		return nil, err
	}
	return cli.Cluster("").GlobalRule().List(context.TODO())
}

// ListApisixRoutes list all routes from APISIX.
func (s *Scaffold) ListApisixRoutes() ([]*v1.Route, error) {
	u := url.URL{
		Scheme: "http",
		Host:   s.apisixAdminTunnel.Endpoint(),
		Path:   "/apisix/admin",
	}
	cli, err := apisix.NewClient()
	if err != nil {
		return nil, err
	}
	err = cli.AddCluster(context.Background(), &apisix.ClusterOptions{
		BaseURL:  u.String(),
		AdminKey: s.opts.APISIXAdminAPIKey,
		MetricsCollector: metrics.NewPrometheusCollector(),
	})
	if err != nil {
		return nil, err
	}
	return cli.Cluster("").Route().List(context.TODO())
}

// ListApisixConsumers list all consumers from APISIX.
func (s *Scaffold) ListApisixConsumers() ([]*v1.Consumer, error) {
	u := url.URL{
		Scheme: "http",
		Host:   s.apisixAdminTunnel.Endpoint(),
		Path:   "apisix/admin",
	}
	cli, err := apisix.NewClient()
	if err != nil {
		return nil, err
	}
	err = cli.AddCluster(context.Background(), &apisix.ClusterOptions{
		BaseURL:  u.String(),
		AdminKey: s.opts.APISIXAdminAPIKey,
		MetricsCollector: metrics.NewPrometheusCollector(),
	})
	if err != nil {
		return nil, err
	}
	return cli.Cluster("").Consumer().List(context.TODO())
}

// ListApisixStreamRoutes list all stream_routes from APISIX.
func (s *Scaffold) ListApisixStreamRoutes() ([]*v1.StreamRoute, error) {
	u := url.URL{
		Scheme: "http",
		Host:   s.apisixAdminTunnel.Endpoint(),
		Path:   "/apisix/admin",
	}
	cli, err := apisix.NewClient()
	if err != nil {
		return nil, err
	}
	err = cli.AddCluster(context.Background(), &apisix.ClusterOptions{
		BaseURL:  u.String(),
		AdminKey: s.opts.APISIXAdminAPIKey,
		MetricsCollector: metrics.NewPrometheusCollector(),
	})
	if err != nil {
		return nil, err
	}
	return cli.Cluster("").StreamRoute().List(context.TODO())
}

// ListApisixSsl list all ssl from APISIX
func (s *Scaffold) ListApisixSsl() ([]*v1.Ssl, error) {
	u := url.URL{
		Scheme: "http",
		Host:   s.apisixAdminTunnel.Endpoint(),
		Path:   "/apisix/admin",
	}
	cli, err := apisix.NewClient()
	if err != nil {
		return nil, err
	}
	err = cli.AddCluster(context.Background(), &apisix.ClusterOptions{
		BaseURL:  u.String(),
		AdminKey: s.opts.APISIXAdminAPIKey,
		MetricsCollector: metrics.NewPrometheusCollector(),
	})
	if err != nil {
		return nil, err
	}
	return cli.Cluster("").SSL().List(context.TODO())
}

func (s *Scaffold) newAPISIXTunnels() error {
	var (
		adminNodePort   int
		httpNodePort    int
		httpsNodePort   int
		tcpNodePort     int
		udpNodePort     int
		controlNodePort int
		adminPort       int
		httpPort        int
		httpsPort       int
		tcpPort         int
		udpPort         int
		controlPort     int
	)
	for _, port := range s.apisixService.Spec.Ports {
		if port.Name == "http" {
			httpNodePort = int(port.NodePort)
			httpPort = int(port.Port)
		} else if port.Name == "https" {
			httpsNodePort = int(port.NodePort)
			httpsPort = int(port.Port)
		} else if port.Name == "http-admin" {
			adminNodePort = int(port.NodePort)
			adminPort = int(port.Port)
		} else if port.Name == "tcp" {
			tcpNodePort = int(port.NodePort)
			tcpPort = int(port.Port)
		} else if port.Name == "udp" {
			udpNodePort = int(port.NodePort)
			udpPort = int(port.Port)
		} else if port.Name == "http-control" {
			controlNodePort = int(port.NodePort)
			controlPort = int(port.Port)
		}
	}

	s.apisixAdminTunnel = k8s.NewTunnel(s.kubectlOptions, k8s.ResourceTypeService, "apisix-service-e2e-test",
		adminNodePort, adminPort)
	s.apisixHttpTunnel = k8s.NewTunnel(s.kubectlOptions, k8s.ResourceTypeService, "apisix-service-e2e-test",
		httpNodePort, httpPort)
	s.apisixHttpsTunnel = k8s.NewTunnel(s.kubectlOptions, k8s.ResourceTypeService, "apisix-service-e2e-test",
		httpsNodePort, httpsPort)
	s.apisixTCPTunnel = k8s.NewTunnel(s.kubectlOptions, k8s.ResourceTypeService, "apisix-service-e2e-test",
		tcpNodePort, tcpPort)
	s.apisixUDPTunnel = k8s.NewTunnel(s.kubectlOptions, k8s.ResourceTypeService, "apisix-service-e2e-test",
		udpNodePort, udpPort)
	s.apisixControlTunnel = k8s.NewTunnel(s.kubectlOptions, k8s.ResourceTypeService, "apisix-service-e2e-test",
		controlNodePort, controlPort)

	if err := s.apisixAdminTunnel.ForwardPortE(s.t); err != nil {
		return err
	}
	s.addFinalizers(s.apisixAdminTunnel.Close)
	if err := s.apisixHttpTunnel.ForwardPortE(s.t); err != nil {
		return err
	}
	s.addFinalizers(s.apisixHttpTunnel.Close)
	if err := s.apisixHttpsTunnel.ForwardPortE(s.t); err != nil {
		return err
	}
	s.addFinalizers(s.apisixHttpsTunnel.Close)
	if err := s.apisixTCPTunnel.ForwardPortE(s.t); err != nil {
		return err
	}
	s.addFinalizers(s.apisixTCPTunnel.Close)
	if err := s.apisixUDPTunnel.ForwardPortE(s.t); err != nil {
		return err
	}
	s.addFinalizers(s.apisixUDPTunnel.Close)
	if err := s.apisixControlTunnel.ForwardPortE(s.t); err != nil {
		return err
	}
	s.addFinalizers(s.apisixControlTunnel.Close)
	return nil
}

// Namespace returns the current working namespace.
func (s *Scaffold) Namespace() string {
	return s.kubectlOptions.Namespace
}

func (s *Scaffold) EnsureNumEndpointsReady(t testing.TestingT, endpointsName string, desired int) {
	e, err := k8s.GetKubernetesClientFromOptionsE(t, s.kubectlOptions)
	assert.Nil(t, err, "get kubernetes client")
	statusMsg := fmt.Sprintf("Wait for endpoints %s to be ready.", endpointsName)
	message := retry.DoWithRetry(
		t,
		statusMsg,
		20,
		5*time.Second,
		func() (string, error) {
			endpoints, err := e.CoreV1().Endpoints(s.Namespace()).Get(context.Background(), endpointsName, metav1.GetOptions{})
			if err != nil {
				return "", err
			}
			readyNum := 0
			for _, subset := range endpoints.Subsets {
				readyNum += len(subset.Addresses)
			}
			if readyNum == desired {
				return "Service is now available", nil
			}
			return fmt.Sprintf("Endpoints not ready yet, expect %v, actual %v", desired, readyNum), nil
		},
	)
	ginkgo.GinkgoT().Log(message)
}<|MERGE_RESOLUTION|>--- conflicted
+++ resolved
@@ -17,11 +17,8 @@
 import (
 	"context"
 	"encoding/json"
-<<<<<<< HEAD
 	"github.com/apache/apisix-ingress-controller/pkg/metrics"
-=======
 	"fmt"
->>>>>>> 774077a5
 	"io/ioutil"
 	"net/http"
 	"net/url"
@@ -281,7 +278,6 @@
 	err = cli.AddCluster(context.Background(), &apisix.ClusterOptions{
 		BaseURL:  u.String(),
 		AdminKey: s.opts.APISIXAdminAPIKey,
-		MetricsCollector: metrics.NewPrometheusCollector(),
 	})
 	if err != nil {
 		return nil, err
@@ -303,7 +299,6 @@
 	err = cli.AddCluster(context.Background(), &apisix.ClusterOptions{
 		BaseURL:  u.String(),
 		AdminKey: s.opts.APISIXAdminAPIKey,
-		MetricsCollector: metrics.NewPrometheusCollector(),
 	})
 	if err != nil {
 		return nil, err
