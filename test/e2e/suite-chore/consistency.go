--- conflicted
+++ resolved
@@ -363,7 +363,45 @@
 	})
 })
 
-<<<<<<< HEAD
+var _ = ginkgo.Describe("suite-chore: apisix upstream labels sync", func() {
+	suites := func(s *scaffold.Scaffold) {
+		ginkgo.JustBeforeEach(func() {
+			labels := map[string]string{"key": "value", "foo": "bar"}
+			au := `
+apiVersion: apisix.apache.org/v2
+kind: ApisixUpstream
+metadata:
+  name: foo
+  labels:
+    foo: bar
+	key: value
+spec:
+  timeout:
+    read: 10s
+    send: 10s
+`
+			assert.Nil(ginkgo.GinkgoT(), s.CreateResourceFromString(au))
+			assert.Nil(ginkgo.GinkgoT(), s.EnsureNumApisixUpstreamsCreated(1), "Checking number of upstreams")
+
+			upstreams, _ := s.ListApisixUpstreams()
+			assert.Len(ginkgo.GinkgoT(), upstreams, 1)
+			// check if labels exists
+			for _, route := range upstreams {
+				eq := reflect.DeepEqual(route.Metadata.Labels, labels)
+				assert.True(ginkgo.GinkgoT(), eq)
+			}
+		})
+	}
+
+	ginkgo.Describe("suite-chore: scaffold v2", func() {
+		suites(scaffold.NewScaffold(&scaffold.Options{
+			Name:                  "sync",
+			IngressAPISIXReplicas: 1,
+			ApisixResourceVersion: scaffold.ApisixResourceVersion().V2,
+		}))
+	})
+})
+
 var _ = ginkgo.Describe("suite-chore: apisix consumer labels sync", func() {
 	suites := func(s *scaffold.Scaffold) {
 		ginkgo.JustBeforeEach(func() {
@@ -390,33 +428,6 @@
 			// check if labels exists
 			for _, route := range consumers {
 				eq := reflect.DeepEqual(route.Labels, labels)
-=======
-var _ = ginkgo.Describe("suite-chore: apisix upstream labels sync", func() {
-	suites := func(s *scaffold.Scaffold) {
-		ginkgo.JustBeforeEach(func() {
-			labels := map[string]string{"key": "value", "foo": "bar"}
-			au := `
-apiVersion: apisix.apache.org/v2
-kind: ApisixUpstream
-metadata:
-  name: foo
-  labels:
-    foo: bar
-	key: value
-spec:
-  timeout:
-    read: 10s
-    send: 10s
-`
-			assert.Nil(ginkgo.GinkgoT(), s.CreateResourceFromString(au))
-			assert.Nil(ginkgo.GinkgoT(), s.EnsureNumApisixUpstreamsCreated(1), "Checking number of upstreams")
-
-			upstreams, _ := s.ListApisixUpstreams()
-			assert.Len(ginkgo.GinkgoT(), upstreams, 1)
-			// check if labels exists
-			for _, route := range upstreams {
-				eq := reflect.DeepEqual(route.Metadata.Labels, labels)
->>>>>>> eb019076
 				assert.True(ginkgo.GinkgoT(), eq)
 			}
 		})
