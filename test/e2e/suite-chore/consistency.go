--- conflicted
+++ resolved
@@ -275,34 +275,6 @@
 	})
 })
 
-<<<<<<< HEAD
-var _ = ginkgo.Describe("suite-chore: apisix consumer labels sync", func() {
-	suites := func(s *scaffold.Scaffold) {
-		ginkgo.JustBeforeEach(func() {
-			labels := map[string]string{"key": "value", "foo": "bar"}
-			ac := `
-apiVersion: apisix.apache.org/v2
-kind: ApisixConsumer
-metadata:
-  name: foo
-  labels:
-    key: value
-	foo: bar
-spec:
-  authParameter:
-    jwtAuth:
-      secretRef:
-        name: jwt
-`
-			assert.Nil(ginkgo.GinkgoT(), s.CreateResourceFromString(ac))
-			assert.Nil(ginkgo.GinkgoT(), s.EnsureNumApisixConsumersCreated(1), "Checking number of consumers")
-
-			consumers, _ := s.ListApisixConsumers()
-			assert.Len(ginkgo.GinkgoT(), consumers, 1)
-			// check if labels exists
-			for _, route := range consumers {
-				eq := reflect.DeepEqual(route.Labels, labels)
-=======
 var _ = ginkgo.Describe("suite-chore: apisix route labels sync", func() {
 	suites := func(s *scaffold.Scaffold) {
 		ginkgo.JustBeforeEach(func() {
@@ -336,7 +308,6 @@
 			// check if labels exists
 			for _, route := range routes {
 				eq := reflect.DeepEqual(route.Metadata.Labels, labels)
->>>>>>> 486b46ab
 				assert.True(ginkgo.GinkgoT(), eq)
 			}
 		})
@@ -349,4 +320,44 @@
 			ApisixResourceVersion: scaffold.ApisixResourceVersion().V2,
 		}))
 	})
+})
+
+var _ = ginkgo.Describe("suite-chore: apisix consumer labels sync", func() {
+	suites := func(s *scaffold.Scaffold) {
+		ginkgo.JustBeforeEach(func() {
+			labels := map[string]string{"key": "value", "foo": "bar"}
+			ac := `
+apiVersion: apisix.apache.org/v2
+kind: ApisixConsumer
+metadata:
+  name: foo
+  labels:
+    key: value
+	foo: bar
+spec:
+  authParameter:
+    jwtAuth:
+      secretRef:
+        name: jwt
+`
+			assert.Nil(ginkgo.GinkgoT(), s.CreateResourceFromString(ac))
+			assert.Nil(ginkgo.GinkgoT(), s.EnsureNumApisixConsumersCreated(1), "Checking number of consumers")
+
+			consumers, _ := s.ListApisixConsumers()
+			assert.Len(ginkgo.GinkgoT(), consumers, 1)
+			// check if labels exists
+			for _, route := range consumers {
+				eq := reflect.DeepEqual(route.Labels, labels)
+				assert.True(ginkgo.GinkgoT(), eq)
+			}
+		})
+	}
+
+	ginkgo.Describe("suite-chore: scaffold v2", func() {
+		suites(scaffold.NewScaffold(&scaffold.Options{
+			Name:                  "sync",
+			IngressAPISIXReplicas: 1,
+			ApisixResourceVersion: scaffold.ApisixResourceVersion().V2,
+		}))
+	})
 })