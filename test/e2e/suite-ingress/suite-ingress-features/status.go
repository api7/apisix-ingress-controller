// Licensed to the Apache Software Foundation (ASF) under one or more
// contributor license agreements.  See the NOTICE file distributed with
// this work for additional information regarding copyright ownership.
// The ASF licenses this file to You under the Apache License, Version 2.0
// (the "License"); you may not use this file except in compliance with
// the License.  You may obtain a copy of the License at
//
//     http://www.apache.org/licenses/LICENSE-2.0
//
// Unless required by applicable law or agreed to in writing, software
// distributed under the License is distributed on an "AS IS" BASIS,
// WITHOUT WARRANTIES OR CONDITIONS OF ANY KIND, either express or implied.
// See the License for the specific language governing permissions and
// limitations under the License.

package ingress

import (
	"fmt"
	"net/http"
	"strings"
	"time"

	ginkgo "github.com/onsi/ginkgo/v2"
	"github.com/stretchr/testify/assert"

	"github.com/apache/apisix-ingress-controller/test/e2e/scaffold"
)

<<<<<<< HEAD
var _ = ginkgo.Describe("suite-ingress-features: apisix.apache.org/v2beta3 CRDs status subresource Testing", func() {
	suites := func(s *scaffold.Scaffold) {
		ginkgo.It("check the status is recorded", func() {
=======
var _ = ginkgo.Describe("suite-ingress-features: Status subresource Testing", func() {
	routeSuites := func(s *scaffold.Scaffold) {
		ginkgo.It("check the ApisixRoute status is recorded", func() {
>>>>>>> 3bc0587f
			backendSvc, backendSvcPort := s.DefaultHTTPBackend()
			apisixRoute := fmt.Sprintf(`
apiVersion: apisix.apache.org/v2beta3
kind: ApisixRoute
metadata:
  name: httpbin-route
spec:
  http:
  - name: rule1
    match:
      hosts:
      - httpbin.com
      paths:
      - /ip
    backends:
    - serviceName: %s
      servicePort: %d
`, backendSvc, backendSvcPort[0])
			assert.Nil(ginkgo.GinkgoT(), s.CreateVersionedApisixResource(apisixRoute))

			err := s.EnsureNumApisixRoutesCreated(1)
			assert.Nil(ginkgo.GinkgoT(), err, "Checking number of routes")
			err = s.EnsureNumApisixUpstreamsCreated(1)
			assert.Nil(ginkgo.GinkgoT(), err, "Checking number of upstreams")
			// status should be recorded as successful
			output, err := s.GetOutputFromString("ar", "httpbin-route", "-o", "yaml")
			assert.Nil(ginkgo.GinkgoT(), err, "Get output of ApisixRoute resource")
			hasType := strings.Contains(output, "type: ResourcesAvailable")
			assert.True(ginkgo.GinkgoT(), hasType, "Status is recorded")
			hasMsg := strings.Contains(output, "message: Sync Successfully")
			assert.True(ginkgo.GinkgoT(), hasMsg, "Status is recorded")
		})
	}

	ginkgo.Describe("suite-ingress-features: ApisixRoute scaffold v2beta3", func() {
		routeSuites(scaffold.NewDefaultV2beta3Scaffold())
	})
<<<<<<< HEAD
})

var _ = ginkgo.Describe("suite-ingress-features: CRDs status subresource Testing", func() {
	s := scaffold.NewDefaultScaffold()
	ginkgo.It("check ApisixRoute status is recorded", func() {
		backendSvc, backendSvcPort := s.DefaultHTTPBackend()
		apisixRoute := fmt.Sprintf(`
apiVersion: apisix.apache.org/v2
kind: ApisixRoute
metadata:
  name: httpbin-route
spec:
  http:
  - name: rule1
    match:
      hosts:
      - httpbin.com
      paths:
      - /ip
    backends:
    - serviceName: %s
      servicePort: %d
`, backendSvc, backendSvcPort[0])
		assert.Nil(ginkgo.GinkgoT(), s.CreateVersionedApisixResource(apisixRoute))
		time.Sleep(6 * time.Second)
		// status should be recorded as successful
		output, err := s.GetOutputFromString("ar", "httpbin-route", "-o", "yaml")
		assert.Nil(ginkgo.GinkgoT(), err, "Get output of ApisixRoute resource")
		assert.Contains(ginkgo.GinkgoT(), output, "type: ResourcesAvailable", "status.conditions.type is recorded")
		assert.Contains(ginkgo.GinkgoT(), output, "reason: ResourcesSynced", "status.conditions.reason  is recorded")
		assert.Contains(ginkgo.GinkgoT(), output, `status: "True"`, "status.conditions.status  is recorded")
		assert.Contains(ginkgo.GinkgoT(), output, "message: Sync Successfully", "status.conditions.message  is recorded")

		apisixRoute = fmt.Sprintf(`
apiVersion: apisix.apache.org/v2
kind: ApisixRoute
metadata:
  name: httpbin-route
spec:
  http:
  - name: rule1
    match:
      hosts:
      - httpbin.com
      paths:
      - /ip
    plugins:
    - name: non-existent
      enable: true
    backends:
    - serviceName: %s
      servicePort: %d
`, backendSvc, backendSvcPort[0])
		assert.Nil(ginkgo.GinkgoT(), s.CreateVersionedApisixResource(apisixRoute))
		time.Sleep(6 * time.Second)
		// status should be recorded as successful
		output, err = s.GetOutputFromString("ar", "httpbin-route", "-o", "yaml")
		assert.Nil(ginkgo.GinkgoT(), err, "Get output of ApisixRoute resource")
		assert.Contains(ginkgo.GinkgoT(), output, "type: ResourcesAvailable", "status.conditions.type is recorded")
		assert.Contains(ginkgo.GinkgoT(), output, "reason: ResourceSyncAborted", "status.conditions.reason  is recorded")
		assert.Contains(ginkgo.GinkgoT(), output, `status: "False"`, "status.conditions.status  is recorded")

=======
	ginkgo.Describe("suite-ingress-features: ApisixRoute scaffold v2", func() {
		routeSuites(scaffold.NewDefaultV2Scaffold())
	})

	upSuite := func(s *scaffold.Scaffold) {
		ginkgo.It("check the ApisixUpstream status is recorded", func() {
			backendSvc, _ := s.DefaultHTTPBackend()
			apisixUpstream := fmt.Sprintf(`
apiVersion: apisix.apache.org/v2beta3
kind: ApisixUpstream
metadata:
  name: %s
spec:
  retries: 2
`, backendSvc)
			assert.Nil(ginkgo.GinkgoT(), s.CreateVersionedApisixResource(apisixUpstream))

			// status should be recorded as successful
			output, err := s.GetOutputFromString("au", backendSvc, "-o", "yaml")
			assert.Nil(ginkgo.GinkgoT(), err, "Get output of ApisixUpstream resource"+backendSvc)
			hasType := strings.Contains(output, "type: ResourcesAvailable")
			assert.True(ginkgo.GinkgoT(), hasType, "Status is recorded")
			hasMsg := strings.Contains(output, "message: Sync Successfully")
			assert.True(ginkgo.GinkgoT(), hasMsg, "Status is recorded")
		})
	}

	ginkgo.Describe("suite-ingress-features: ApisixUpstream scaffold v2beta3", func() {
		upSuite(scaffold.NewDefaultV2beta3Scaffold())
	})
	ginkgo.Describe("suite-ingress-features: ApisixUpstream scaffold v2", func() {
		upSuite(scaffold.NewDefaultV2Scaffold())
>>>>>>> 3bc0587f
	})

	ginkgo.It("check ApisixPluginConfig status is recorded", func() {
		apc := `
apiVersion: apisix.apache.org/v2
kind: ApisixPluginConfig
metadata:
 name: test-apc
spec:
 plugins:
 - name: echo
   enable: true
   config:
    body: "my custom body"
`
		assert.Nil(ginkgo.GinkgoT(), s.CreateVersionedApisixResource(apc))
		time.Sleep(6 * time.Second)
		// status should be recorded as successfulen
		output, err := s.GetOutputFromString("apc", "test-apc", "-o", "yaml")
		assert.Nil(ginkgo.GinkgoT(), err, "Get output of ApisixPluginConfig resource")
		assert.Contains(ginkgo.GinkgoT(), output, "type: ResourcesAvailable", "status.conditions.type is recorded")
		assert.Contains(ginkgo.GinkgoT(), output, "reason: ResourcesSynced", "status.conditions.reason  is recorded")
		assert.Contains(ginkgo.GinkgoT(), output, `status: "True"`, "status.conditions.status  is recorded")
		assert.Contains(ginkgo.GinkgoT(), output, "message: Sync Successfully", "status.conditions.message  is recorded")

		apc = `
apiVersion: apisix.apache.org/v2
kind: ApisixPluginConfig
metadata:
 name: test-apc
spec:
 plugins:
 - name: echo
   enable: true
   config:
    body: "my custom body"
 - name: non-existent
   enable: true
`

		assert.Nil(ginkgo.GinkgoT(), s.CreateVersionedApisixResource(apc))
		time.Sleep(6 * time.Second)
		// status should be recorded as failed
		output, err = s.GetOutputFromString("apc", "test-apc", "-o", "yaml")
		assert.Nil(ginkgo.GinkgoT(), err, "Get output of ApisixPluginConfig resource")
		assert.Contains(ginkgo.GinkgoT(), output, "type: ResourcesAvailable", "status.conditions.type is recorded")
		assert.Contains(ginkgo.GinkgoT(), output, "reason: ResourceSyncAborted", "status.conditions.reason  is recorded")
		assert.Contains(ginkgo.GinkgoT(), output, `status: "False"`, "status.conditions.status  is recorded")
	})

	ginkgo.It("check ApisixTls status is recorded", func() {
		secretName := "test-apisix-tls"
		cert := `-----BEGIN CERTIFICATE-----
MIIDSjCCAjICCQC/34ZwGz7ZXjANBgkqhkiG9w0BAQsFADBmMQswCQYDVQQGEwJD
TjEQMA4GA1UECAwHSmlhbmdzdTEPMA0GA1UEBwwGU3V6aG91MQ8wDQYDVQQKDAZ6
aGlsaXUxEDAOBgNVBAsMB3NlY3Rpb24xETAPBgNVBAMMCHRlc3QuY29tMCAXDTIx
MDIwMzE0MjkwOVoYDzIwNTEwMTI3MTQyOTA5WjBmMQswCQYDVQQGEwJDTjEQMA4G
A1UECAwHSmlhbmdzdTEPMA0GA1UEBwwGU3V6aG91MQ8wDQYDVQQKDAZ6aGlsaXUx
EDAOBgNVBAsMB3NlY3Rpb24xETAPBgNVBAMMCHRlc3QuY29tMIIBIjANBgkqhkiG
9w0BAQEFAAOCAQ8AMIIBCgKCAQEA3DEQ5K9PVYicINTHt3arqrsrftrhotyBuGqM
xxqGMVO/E2SAa/81fC1UCcjYV4Wila0kl8i5fa8HjtVm5UWlrqxeFLOS3E0Wv2QY
w46BGZJY4InE9zKwYyC2DkBxE6p14JRjmtW/MQPNaOFjJ4bmCuRHsEzmQIGRM0b7
oKHjfFwv6l7BahgGf9ShHOMdHSkgWj6+2RU3282lrO9bY1JBTKu2Znv9M79nu1Px
Tn1wCfcuCwA7WQT/QSrE2R43I2vmbIbuSmeg9ivjMazRYQQ+qxQn/6zhiHvP3QZG
dKmp8imdYi+r84PKOLDEe/yxlgIdr2Au5WCPWwyYMYPWHzeD1wIDAQABMA0GCSqG
SIb3DQEBCwUAA4IBAQBYzNe83mPVuz96TZ3fmxtOIuz9b6q5JWiJiOzjAD9902Se
TNYzMM6T/5e0dBpj8Z2qQlhkfNxJJgTwGEE8SdrZIr8DhswR9a0bXDCZjLatCdeU
iYpt+TDAuySnLhAcd3GfE5ml6am2dOsOKpxHU/8clUSaz+21fckRopWo+xL6rSVC
4vvKqiU+LWLTZPQNoOqowl7bxoQO2jMWfN/5zvQOFxAbEufIPa9ti3qonDCXbkYn
PpET/mPDrcb4bGsZkW/cu0LrPSUVp12br5TAYaXqYS0Ex+jAVTXML9SeEQuvU3dH
5Uw2wVHxQXHglsdCYUXXFd3HZffb4rSQH+Mk0CBI
-----END CERTIFICATE-----`
		key := `-----BEGIN RSA PRIVATE KEY-----
MIIEpQIBAAKCAQEA3DEQ5K9PVYicINTHt3arqrsrftrhotyBuGqMxxqGMVO/E2SA
a/81fC1UCcjYV4Wila0kl8i5fa8HjtVm5UWlrqxeFLOS3E0Wv2QYw46BGZJY4InE
9zKwYyC2DkBxE6p14JRjmtW/MQPNaOFjJ4bmCuRHsEzmQIGRM0b7oKHjfFwv6l7B
ahgGf9ShHOMdHSkgWj6+2RU3282lrO9bY1JBTKu2Znv9M79nu1PxTn1wCfcuCwA7
WQT/QSrE2R43I2vmbIbuSmeg9ivjMazRYQQ+qxQn/6zhiHvP3QZGdKmp8imdYi+r
84PKOLDEe/yxlgIdr2Au5WCPWwyYMYPWHzeD1wIDAQABAoIBAQDGmSKpgE1H0k0v
d3siyFART3vtkLHOWKBPmxqaQhwixWwjq5QA1FCDTcbshFBMsGVyJpZIqGxVJdbl
RyjlRaooH6NDfKvLM2R+/2Mujot2av7qlpgmdXuODOTnecwDds2W33/vGTa2mL1e
CVuLPSqjTD40j0dlivdRjoZJ3Xn2oOrpZ812XU8KeZAjuSEAwcyl2nSbyLGDchBB
kfYZold3FaaLAf2LoVJ2fs+FwEPzDKoNYEvij9OyC0kwI94T5jQ+Z6XGtHXhb2Hy
Ek3EZeIhV3YcDIid5AjSvcrNtDI24hwszSmhYVc53EKYkpXHf581a3U/SEEhXDlw
Y0x6j9QRAoGBAPEP0LDgP7DGXxno4h+nf0AMru0pxlrNVQhLcNQB+dYI0pFTwsg+
AKenoaaE/EGR1KfiY0uf3rVWNrA5kyX1/i18iJx9LSf9NvNgMo84JVvXINgyE6sd
hvdqxFlV5FBnh8b7ldvYQy3YI0EQNx+/rmeUYPjInbkdiksAtAey4ADNAoGBAOnW
K0FoX1ljq3rc9uVasiRi6Ix50NHdZ17RcEpMgwWPenbP1aiWkvA8yFhU708lBaZC
WIUZ6XbfiG0Y9cMtxhtikoouDs5Ifia8juZ2bhkmSGP2FvZCBJJ/sHhnhpzSZNhW
SyLBUjnynoXwHoQvkoGnVTHAk1VsY7jLNJdr2MczAoGAMYvMmu4caRr8pPimsVbd
4q44reouKK+XUJMg55JYZVN+4/vRRxLnU44yvWUL6/YrPS5ctkhvn9nOd739rom2
6mZ0NaXMyDFVQAR/n8wscYnv6D+ypzL0cJnzLWFoAdalo5JGJN94P03zQQYyLkZZ
dFSc8cVaFZgqumu0lPiA7ekCgYEAiMeVL8Jcm84YXVrpNMmzkGMmwhzzT/8hWy5J
b7yHm3YM3Xi+8sl5E/uJ+VldTj9KqbD/VIQOs1EX3TEPeObKjfQ/4YIFeRagbAo5
0IcP6bgh+g7V6aA+Sm9Ui2mLLSpIgN8hPig0796CabhGMW4eVabKx7pstDgdsNd0
YOpduE8CgYEAu9k9WOQuRX4f6i5LBIxyaYn6Hw6oJn8e/w+p2+HNBXdyVQNqUHBG
V5rgnBwhc5LeIFbehKvQOvYSWbwbA1VunMpdYgV6+EBLayumJNqV6jGei4okx2of
wrw7im4TNSAdwVX4Y1F4svJ2as5SJn5QYGAzXDixNuwzXYrpP9rzA2s=
-----END RSA PRIVATE KEY-----`
		// create secret
		err := s.NewSecret(secretName, cert, key)
		assert.Nil(ginkgo.GinkgoT(), err, "create secret error")
		// create ApisixTls resource
		tlsName := "tls-name"
		host := "api6.com"
		assert.Nil(ginkgo.GinkgoT(), s.NewApisixTls(tlsName, host, secretName), "create tls error")
		time.Sleep(6 * time.Second)
		// status should be recorded as successfulen
		output, err := s.GetOutputFromString("atls", tlsName, "-o", "yaml")
		assert.Nil(ginkgo.GinkgoT(), err, "Get output of ApisixPluginConfig resource")
		assert.Contains(ginkgo.GinkgoT(), output, "type: ResourcesAvailable", "status.conditions.type is recorded")
		assert.Contains(ginkgo.GinkgoT(), output, "reason: ResourcesSynced", "status.conditions.reason  is recorded")
		assert.Contains(ginkgo.GinkgoT(), output, `status: "True"`, "status.conditions.status  is recorded")
		assert.Contains(ginkgo.GinkgoT(), output, "message: Sync Successfully", "status.conditions.message  is recorded")

		// No secret exists for use
		assert.Nil(ginkgo.GinkgoT(), s.NewApisixTls(tlsName, host, "non-existent.com"), "create tls error")
		time.Sleep(6 * time.Second)
		// status should be recorded as failed
		output, err = s.GetOutputFromString("atls", tlsName, "-o", "yaml")
		assert.Nil(ginkgo.GinkgoT(), err, "Get output of ApisixPluginConfig resource")
		assert.Contains(ginkgo.GinkgoT(), output, "type: ResourcesAvailable", "status.conditions.type is recorded")
		assert.Contains(ginkgo.GinkgoT(), output, "reason: ResourceSyncAborted", "status.conditions.reason  is recorded")
		assert.Contains(ginkgo.GinkgoT(), output, `status: "False"`, "status.conditions.status  is recorded")
	})

	//TODO: ApisixGlobal
	//TODO: ApisixUpstream CRD missing status definition
	//TODO: ApisixConsumer  CRD missing status definition
	//TODO: ApisixClusterConfig CRD missing status definition
})

var _ = ginkgo.Describe("suite-ingress-features: Ingress LB Status Testing", func() {
	opts := &scaffold.Options{
		Name:                  "default",
		IngressAPISIXReplicas: 1,
		APISIXPublishAddress:  "10.6.6.6",
	}
	s := scaffold.NewScaffold(opts)
	ginkgo.It("check the ingress lb status is updated", func() {
		backendSvc, backendPort := s.DefaultHTTPBackend()
		ing := fmt.Sprintf(`
apiVersion: networking.k8s.io/v1
kind: Ingress
metadata:
  annotations:
    kubernetes.io/ingress.class: apisix
  name: ingress-v1-lb
spec:
  rules:
  - host: httpbin.org
    http:
      paths:
      - path: /ip
        pathType: Exact
        backend:
          service:
            name: %s
            port:
              number: %d
`, backendSvc, backendPort[0])
		err := s.CreateResourceFromString(ing)
		assert.Nil(ginkgo.GinkgoT(), err, "creating ingress")
		time.Sleep(5 * time.Second)

		_ = s.NewAPISIXClient().GET("/ip").WithHeader("Host", "httpbin.org").Expect().Status(http.StatusOK)

		output, err := s.GetOutputFromString("ingress", "ingress-v1-lb", "-o", "jsonpath='{ .status.loadBalancer.ingress[0].ip }'")
		assert.Nil(ginkgo.GinkgoT(), err, "Get output of ingress status")

		hasIP := strings.Contains(output, "10.6.6.6")
		assert.True(ginkgo.GinkgoT(), hasIP, "LB Status is recorded")
	})
})<|MERGE_RESOLUTION|>--- conflicted
+++ resolved
@@ -27,15 +27,9 @@
 	"github.com/apache/apisix-ingress-controller/test/e2e/scaffold"
 )
 
-<<<<<<< HEAD
 var _ = ginkgo.Describe("suite-ingress-features: apisix.apache.org/v2beta3 CRDs status subresource Testing", func() {
 	suites := func(s *scaffold.Scaffold) {
 		ginkgo.It("check the status is recorded", func() {
-=======
-var _ = ginkgo.Describe("suite-ingress-features: Status subresource Testing", func() {
-	routeSuites := func(s *scaffold.Scaffold) {
-		ginkgo.It("check the ApisixRoute status is recorded", func() {
->>>>>>> 3bc0587f
 			backendSvc, backendSvcPort := s.DefaultHTTPBackend()
 			apisixRoute := fmt.Sprintf(`
 apiVersion: apisix.apache.org/v2beta3
@@ -71,9 +65,8 @@
 	}
 
 	ginkgo.Describe("suite-ingress-features: ApisixRoute scaffold v2beta3", func() {
-		routeSuites(scaffold.NewDefaultV2beta3Scaffold())
-	})
-<<<<<<< HEAD
+		suites(scaffold.NewDefaultV2beta3Scaffold())
+	})
 })
 
 var _ = ginkgo.Describe("suite-ingress-features: CRDs status subresource Testing", func() {
@@ -135,16 +128,11 @@
 		assert.Contains(ginkgo.GinkgoT(), output, "type: ResourcesAvailable", "status.conditions.type is recorded")
 		assert.Contains(ginkgo.GinkgoT(), output, "reason: ResourceSyncAborted", "status.conditions.reason  is recorded")
 		assert.Contains(ginkgo.GinkgoT(), output, `status: "False"`, "status.conditions.status  is recorded")
-
-=======
-	ginkgo.Describe("suite-ingress-features: ApisixRoute scaffold v2", func() {
-		routeSuites(scaffold.NewDefaultV2Scaffold())
-	})
-
-	upSuite := func(s *scaffold.Scaffold) {
-		ginkgo.It("check the ApisixUpstream status is recorded", func() {
-			backendSvc, _ := s.DefaultHTTPBackend()
-			apisixUpstream := fmt.Sprintf(`
+	})
+
+	ginkgo.It("check the ApisixUpstream status is recorded", func() {
+		backendSvc, _ := s.DefaultHTTPBackend()
+		apisixUpstream := fmt.Sprintf(`
 apiVersion: apisix.apache.org/v2beta3
 kind: ApisixUpstream
 metadata:
@@ -152,24 +140,15 @@
 spec:
   retries: 2
 `, backendSvc)
-			assert.Nil(ginkgo.GinkgoT(), s.CreateVersionedApisixResource(apisixUpstream))
-
-			// status should be recorded as successful
-			output, err := s.GetOutputFromString("au", backendSvc, "-o", "yaml")
-			assert.Nil(ginkgo.GinkgoT(), err, "Get output of ApisixUpstream resource"+backendSvc)
-			hasType := strings.Contains(output, "type: ResourcesAvailable")
-			assert.True(ginkgo.GinkgoT(), hasType, "Status is recorded")
-			hasMsg := strings.Contains(output, "message: Sync Successfully")
-			assert.True(ginkgo.GinkgoT(), hasMsg, "Status is recorded")
-		})
-	}
-
-	ginkgo.Describe("suite-ingress-features: ApisixUpstream scaffold v2beta3", func() {
-		upSuite(scaffold.NewDefaultV2beta3Scaffold())
-	})
-	ginkgo.Describe("suite-ingress-features: ApisixUpstream scaffold v2", func() {
-		upSuite(scaffold.NewDefaultV2Scaffold())
->>>>>>> 3bc0587f
+		assert.Nil(ginkgo.GinkgoT(), s.CreateVersionedApisixResource(apisixUpstream))
+
+		// status should be recorded as successful
+		output, err := s.GetOutputFromString("au", backendSvc, "-o", "yaml")
+		assert.Nil(ginkgo.GinkgoT(), err, "Get output of ApisixUpstream resource"+backendSvc)
+		hasType := strings.Contains(output, "type: ResourcesAvailable")
+		assert.True(ginkgo.GinkgoT(), hasType, "Status is recorded")
+		hasMsg := strings.Contains(output, "message: Sync Successfully")
+		assert.True(ginkgo.GinkgoT(), hasMsg, "Status is recorded")
 	})
 
 	ginkgo.It("check ApisixPluginConfig status is recorded", func() {
@@ -297,7 +276,6 @@
 	})
 
 	//TODO: ApisixGlobal
-	//TODO: ApisixUpstream CRD missing status definition
 	//TODO: ApisixConsumer  CRD missing status definition
 	//TODO: ApisixClusterConfig CRD missing status definition
 })
