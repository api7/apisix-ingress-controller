--- conflicted
+++ resolved
@@ -337,81 +337,6 @@
 		resp.Body().IsEqual("my custom body")
 	})
 
-<<<<<<< HEAD
-	ginkgo.It("ApisiClusterConfig should be ignored", func() {
-		// create ApisixConsumer resource with ingressClassName: ignore
-		acc := `
-apiVersion: apisix.apache.org/v2
-kind: ApisixClusterConfig
-metadata:
-  name: default
-spec:
-  ingressClassName: ignore
-  monitoring:
-    prometheus:
-      enable: true
-      prefer_name: true
-`
-		assert.Nil(ginkgo.GinkgoT(), s.CreateResourceFromString(acc))
-		time.Sleep(6 * time.Second)
-
-		agrs, err := s.ListApisixGlobalRules()
-		assert.Nil(ginkgo.GinkgoT(), err)
-		assert.Len(ginkgo.GinkgoT(), agrs, 1)
-		assert.Equal(ginkgo.GinkgoT(), agrs[0].ID, id.GenID("default"))
-		assert.Len(ginkgo.GinkgoT(), agrs[0].Plugins, 1)
-		_, ok := agrs[0].Plugins["prometheus"]
-		assert.Equal(ginkgo.GinkgoT(), ok, true)
-	})
-
-	ginkgo.It("ApisiClusterConfig should be handled", func() {
-		// create ApisixConsumer resource without ingressClassName
-		acc := `
-apiVersion: apisix.apache.org/v2
-kind: ApisixClusterConfig
-metadata:
-  name: default
-spec:
-  monitoring:
-    prometheus:
-      enable: true
-      prefer_name: true
-`
-		assert.Nil(ginkgo.GinkgoT(), s.CreateResourceFromString(acc))
-		time.Sleep(6 * time.Second)
-
-		agrs, err := s.ListApisixGlobalRules()
-		assert.Nil(ginkgo.GinkgoT(), err)
-		assert.Len(ginkgo.GinkgoT(), agrs, 1)
-		assert.Equal(ginkgo.GinkgoT(), agrs[0].ID, id.GenID("default"))
-		assert.Len(ginkgo.GinkgoT(), agrs[0].Plugins, 1)
-		_, ok := agrs[0].Plugins["prometheus"]
-		assert.Equal(ginkgo.GinkgoT(), ok, true)
-
-		// update ApisixConsumer resource with ingressClassName: apisix
-		acc = `
-apiVersion: apisix.apache.org/v2
-kind: ApisixClusterConfig
-metadata:
-  name: default
-spec:
-  ingressClassName: apisix
-  monitoring:
-    prometheus:
-      enable: true
-      prefer_name: true
-`
-		assert.Nil(ginkgo.GinkgoT(), s.CreateResourceFromString(acc))
-		time.Sleep(6 * time.Second)
-
-		agrs, err = s.ListApisixGlobalRules()
-		assert.Nil(ginkgo.GinkgoT(), err)
-		assert.Len(ginkgo.GinkgoT(), agrs, 1)
-		assert.Equal(ginkgo.GinkgoT(), agrs[0].ID, id.GenID("default"))
-		assert.Len(ginkgo.GinkgoT(), agrs[0].Plugins, 1)
-		_, ok = agrs[0].Plugins["prometheus"]
-		assert.Equal(ginkgo.GinkgoT(), ok, true)
-=======
 	ginkgo.It("ApisiTls should be handled", func() {
 		err := s.NewSecret(_secretName, _cert, _key)
 		assert.Nil(ginkgo.GinkgoT(), err, "create secret error")
@@ -547,7 +472,81 @@
 		assert.Len(ginkgo.GinkgoT(), acs, 1)
 		assert.Contains(ginkgo.GinkgoT(), acs[0].Username, "james")
 		assert.Equal(ginkgo.GinkgoT(), map[string]interface{}{"key": "james-key"}, acs[0].Plugins["key-auth"])
->>>>>>> 07c7d9d6
+	})
+
+	ginkgo.It("ApisiClusterConfig should be ignored", func() {
+		// create ApisixConsumer resource with ingressClassName: ignore
+		acc := `
+apiVersion: apisix.apache.org/v2
+kind: ApisixClusterConfig
+metadata:
+  name: default
+spec:
+  ingressClassName: ignore
+  monitoring:
+    prometheus:
+      enable: true
+      prefer_name: true
+`
+		assert.Nil(ginkgo.GinkgoT(), s.CreateResourceFromString(acc))
+		time.Sleep(6 * time.Second)
+
+		agrs, err := s.ListApisixGlobalRules()
+		assert.Nil(ginkgo.GinkgoT(), err)
+		assert.Len(ginkgo.GinkgoT(), agrs, 1)
+		assert.Equal(ginkgo.GinkgoT(), agrs[0].ID, id.GenID("default"))
+		assert.Len(ginkgo.GinkgoT(), agrs[0].Plugins, 1)
+		_, ok := agrs[0].Plugins["prometheus"]
+		assert.Equal(ginkgo.GinkgoT(), ok, true)
+	})
+
+	ginkgo.It("ApisiClusterConfig should be handled", func() {
+		// create ApisixConsumer resource without ingressClassName
+		acc := `
+apiVersion: apisix.apache.org/v2
+kind: ApisixClusterConfig
+metadata:
+  name: default
+spec:
+  monitoring:
+    prometheus:
+      enable: true
+      prefer_name: true
+`
+		assert.Nil(ginkgo.GinkgoT(), s.CreateResourceFromString(acc))
+		time.Sleep(6 * time.Second)
+
+		agrs, err := s.ListApisixGlobalRules()
+		assert.Nil(ginkgo.GinkgoT(), err)
+		assert.Len(ginkgo.GinkgoT(), agrs, 1)
+		assert.Equal(ginkgo.GinkgoT(), agrs[0].ID, id.GenID("default"))
+		assert.Len(ginkgo.GinkgoT(), agrs[0].Plugins, 1)
+		_, ok := agrs[0].Plugins["prometheus"]
+		assert.Equal(ginkgo.GinkgoT(), ok, true)
+
+		// update ApisixConsumer resource with ingressClassName: apisix
+		acc = `
+apiVersion: apisix.apache.org/v2
+kind: ApisixClusterConfig
+metadata:
+  name: default
+spec:
+  ingressClassName: apisix
+  monitoring:
+    prometheus:
+      enable: true
+      prefer_name: true
+`
+		assert.Nil(ginkgo.GinkgoT(), s.CreateResourceFromString(acc))
+		time.Sleep(6 * time.Second)
+
+		agrs, err = s.ListApisixGlobalRules()
+		assert.Nil(ginkgo.GinkgoT(), err)
+		assert.Len(ginkgo.GinkgoT(), agrs, 1)
+		assert.Equal(ginkgo.GinkgoT(), agrs[0].ID, id.GenID("default"))
+		assert.Len(ginkgo.GinkgoT(), agrs[0].Plugins, 1)
+		_, ok = agrs[0].Plugins["prometheus"]
+		assert.Equal(ginkgo.GinkgoT(), ok, true)
 	})
 })
 
@@ -736,79 +735,6 @@
 		resp.Body().IsEqual("my custom body")
 	})
 
-<<<<<<< HEAD
-	ginkgo.It("ApisiClusterConfig should be handled", func() {
-		// create ApisixConsumer resource without ingressClassName
-		acc := `
-apiVersion: apisix.apache.org/v2
-kind: ApisixClusterConfig
-metadata:
-  name: default
-spec:
-  monitoring:
-    prometheus:
-      enable: true
-      prefer_name: true
-`
-		assert.Nil(ginkgo.GinkgoT(), s.CreateResourceFromString(acc))
-		time.Sleep(6 * time.Second)
-
-		agrs, err := s.ListApisixGlobalRules()
-		assert.Nil(ginkgo.GinkgoT(), err)
-		assert.Len(ginkgo.GinkgoT(), agrs, 1)
-		assert.Equal(ginkgo.GinkgoT(), agrs[0].ID, id.GenID("default"))
-		assert.Len(ginkgo.GinkgoT(), agrs[0].Plugins, 1)
-		_, ok := agrs[0].Plugins["prometheus"]
-		assert.Equal(ginkgo.GinkgoT(), ok, true)
-
-		// update ApisixConsumer resource with ingressClassName: apisix
-		acc = `
-apiVersion: apisix.apache.org/v2
-kind: ApisixClusterConfig
-metadata:
-  name: default
-spec:
-  ingressClassName: apisix
-  monitoring:
-    prometheus:
-      enable: true
-      prefer_name: true
-`
-		assert.Nil(ginkgo.GinkgoT(), s.CreateResourceFromString(acc))
-		time.Sleep(6 * time.Second)
-
-		agrs, err = s.ListApisixGlobalRules()
-		assert.Nil(ginkgo.GinkgoT(), err)
-		assert.Len(ginkgo.GinkgoT(), agrs, 1)
-		assert.Equal(ginkgo.GinkgoT(), agrs[0].ID, id.GenID("default"))
-		assert.Len(ginkgo.GinkgoT(), agrs[0].Plugins, 1)
-		_, ok = agrs[0].Plugins["prometheus"]
-		assert.Equal(ginkgo.GinkgoT(), ok, true)
-
-		// update ApisixConsumer resource with ingressClassName: watch
-		acc = `
-apiVersion: apisix.apache.org/v2
-kind: ApisixClusterConfig
-metadata:
-  name: default
-spec:
-  ingressClassName: watch
-  monitoring:
-    prometheus:
-      enable: true
-      prefer_name: true
-`
-		assert.Nil(ginkgo.GinkgoT(), s.CreateResourceFromString(acc))
-		time.Sleep(6 * time.Second)
-
-		agrs, err = s.ListApisixGlobalRules()
-		assert.Nil(ginkgo.GinkgoT(), err)
-		assert.Len(ginkgo.GinkgoT(), agrs, 1)
-		assert.Equal(ginkgo.GinkgoT(), agrs[0].ID, id.GenID("default"))
-		assert.Len(ginkgo.GinkgoT(), agrs[0].Plugins, 1)
-		_, ok = agrs[0].Plugins["prometheus"]
-		assert.Equal(ginkgo.GinkgoT(), ok, true)
-=======
 	ginkgo.It("ApisiTls should be handled", func() {
 		err := s.NewSecret(_secretName, _cert, _key)
 		assert.Nil(ginkgo.GinkgoT(), err, "create secret error")
@@ -919,6 +845,78 @@
 		assert.Len(ginkgo.GinkgoT(), acs, 1)
 		assert.Contains(ginkgo.GinkgoT(), acs[0].Username, "james")
 		assert.Equal(ginkgo.GinkgoT(), map[string]interface{}{"key": "james-password"}, acs[0].Plugins["key-auth"])
->>>>>>> 07c7d9d6
+	})
+
+	ginkgo.It("ApisiClusterConfig should be handled", func() {
+		// create ApisixConsumer resource without ingressClassName
+		acc := `
+apiVersion: apisix.apache.org/v2
+kind: ApisixClusterConfig
+metadata:
+  name: default
+spec:
+  monitoring:
+    prometheus:
+      enable: true
+      prefer_name: true
+`
+		assert.Nil(ginkgo.GinkgoT(), s.CreateResourceFromString(acc))
+		time.Sleep(6 * time.Second)
+
+		agrs, err := s.ListApisixGlobalRules()
+		assert.Nil(ginkgo.GinkgoT(), err)
+		assert.Len(ginkgo.GinkgoT(), agrs, 1)
+		assert.Equal(ginkgo.GinkgoT(), agrs[0].ID, id.GenID("default"))
+		assert.Len(ginkgo.GinkgoT(), agrs[0].Plugins, 1)
+		_, ok := agrs[0].Plugins["prometheus"]
+		assert.Equal(ginkgo.GinkgoT(), ok, true)
+
+		// update ApisixConsumer resource with ingressClassName: apisix
+		acc = `
+apiVersion: apisix.apache.org/v2
+kind: ApisixClusterConfig
+metadata:
+  name: default
+spec:
+  ingressClassName: apisix
+  monitoring:
+    prometheus:
+      enable: true
+      prefer_name: true
+`
+		assert.Nil(ginkgo.GinkgoT(), s.CreateResourceFromString(acc))
+		time.Sleep(6 * time.Second)
+
+		agrs, err = s.ListApisixGlobalRules()
+		assert.Nil(ginkgo.GinkgoT(), err)
+		assert.Len(ginkgo.GinkgoT(), agrs, 1)
+		assert.Equal(ginkgo.GinkgoT(), agrs[0].ID, id.GenID("default"))
+		assert.Len(ginkgo.GinkgoT(), agrs[0].Plugins, 1)
+		_, ok = agrs[0].Plugins["prometheus"]
+		assert.Equal(ginkgo.GinkgoT(), ok, true)
+
+		// update ApisixConsumer resource with ingressClassName: watch
+		acc = `
+apiVersion: apisix.apache.org/v2
+kind: ApisixClusterConfig
+metadata:
+  name: default
+spec:
+  ingressClassName: watch
+  monitoring:
+    prometheus:
+      enable: true
+      prefer_name: true
+`
+		assert.Nil(ginkgo.GinkgoT(), s.CreateResourceFromString(acc))
+		time.Sleep(6 * time.Second)
+
+		agrs, err = s.ListApisixGlobalRules()
+		assert.Nil(ginkgo.GinkgoT(), err)
+		assert.Len(ginkgo.GinkgoT(), agrs, 1)
+		assert.Equal(ginkgo.GinkgoT(), agrs[0].ID, id.GenID("default"))
+		assert.Len(ginkgo.GinkgoT(), agrs[0].Plugins, 1)
+		_, ok = agrs[0].Plugins["prometheus"]
+		assert.Equal(ginkgo.GinkgoT(), ok, true)
 	})
 })