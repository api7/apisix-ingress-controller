--- conflicted
+++ resolved
@@ -231,12 +231,6 @@
 		})
 	}
 
-<<<<<<< HEAD
-	ginkgo.Describe("suite-plugins-authentication: scaffold v2beta3", func() {
-		//suites(scaffold.NewDefaultV2beta3Scaffold)
-	})
-=======
->>>>>>> e5db08a3
 	ginkgo.Describe("suite-plugins-authentication: scaffold v2", func() {
 		suites(scaffold.NewDefaultV2Scaffold)
 	})
